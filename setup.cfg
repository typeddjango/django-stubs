--- conflicted
+++ resolved
@@ -3,14 +3,7 @@
 extend-ignore = E203
 max_line_length = 120
 per-file-ignores =
-<<<<<<< HEAD
     *.pyi: B, E301, E302, E305, E501, E701, E741, E743, NQA102, F401, F403, F405, F822, Y021, Y024, Y041, Y043
     setup.py: INP001
     tests/*.py: INP001
-    */tests/*.py: INP001
-
-[metadata]
-license_file = LICENSE.txt
-=======
-    *.pyi: B, E301, E302, E305, E501, E701, E741, E743, NQA102, F401, F403, F405, F822, Y021, Y024, Y041, Y043
->>>>>>> 94601fd6
+    */tests/*.py: INP001