--- conflicted
+++ resolved
@@ -19,11 +19,7 @@
 class SimpleTemplateResponse(HttpResponse):
     content: Any
     closed: bool
-<<<<<<< HEAD
     cookies: SimpleCookie
-=======
-    cookies: SimpleCookie[str]  # type: ignore[type-arg]
->>>>>>> 197f0e3a
     status_code: int
     rendering_attrs: Any
     template_name: _TemplateForResponseT
@@ -54,11 +50,7 @@
     closed: bool
     context: RequestContext
     context_data: dict[str, Any] | None
-<<<<<<< HEAD
     cookies: SimpleCookie
-=======
-    cookies: SimpleCookie[str]  # type: ignore[type-arg]
->>>>>>> 197f0e3a
     csrf_cookie_set: bool
     json: functools.partial
     _request: HttpRequest
