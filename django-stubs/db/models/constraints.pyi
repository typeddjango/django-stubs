from collections.abc import Sequence
from enum import Enum
from typing import Any, overload

from django.db.backends.base.schema import BaseDatabaseSchemaEditor
from django.db.models.base import Model
from django.db.models.expressions import BaseExpression, Combinable
from django.db.models.query_utils import Q
from django.utils.functional import _StrOrPromise
from typing_extensions import Self

class Deferrable(Enum):
    DEFERRED: str
    IMMEDIATE: str

class BaseConstraint:
    name: str
    violation_error_code: str | None
    violation_error_message: _StrOrPromise | None
    default_violation_error_message: _StrOrPromise
<<<<<<< HEAD
    def __init__(self, *, name: str, violation_error_message: _StrOrPromise | None = ...) -> None: ...
=======
    def __init__(
        self, name: str, violation_error_code: str | None = ..., violation_error_message: _StrOrPromise | None = ...
    ) -> None: ...
>>>>>>> ddbc6867
    def constraint_sql(self, model: type[Model] | None, schema_editor: BaseDatabaseSchemaEditor | None) -> str: ...
    def create_sql(self, model: type[Model] | None, schema_editor: BaseDatabaseSchemaEditor | None) -> str: ...
    def remove_sql(self, model: type[Model] | None, schema_editor: BaseDatabaseSchemaEditor | None) -> str: ...
    def deconstruct(self) -> tuple[str, Sequence[Any], dict[str, Any]]: ...
    def clone(self) -> Self: ...

class CheckConstraint(BaseConstraint):
    check: Q | BaseExpression
    def __init__(
        self,
        *,
        check: Q | BaseExpression,
        name: str,
        violation_error_code: str | None = ...,
        violation_error_message: _StrOrPromise | None = ...,
    ) -> None: ...

class UniqueConstraint(BaseConstraint):
    expressions: Sequence[BaseExpression | Combinable]
    fields: Sequence[str]
    condition: Q | None
    deferrable: Deferrable | None

    @overload
    def __init__(
        self,
        *expressions: str | BaseExpression | Combinable,
        fields: None = ...,
        name: str | None = ...,
        condition: Q | None = ...,
        deferrable: Deferrable | None = ...,
        include: Sequence[str] | None = ...,
        opclasses: Sequence[Any] = ...,
        violation_error_code: str | None = ...,
        violation_error_message: _StrOrPromise | None = ...,
    ) -> None: ...
    @overload
    def __init__(
        self,
        *,
        fields: Sequence[str],
        name: str | None = ...,
        condition: Q | None = ...,
        deferrable: Deferrable | None = ...,
        include: Sequence[str] | None = ...,
        opclasses: Sequence[Any] = ...,
        nulls_distinct: bool | None = ...,
        violation_error_code: str | None = ...,
        violation_error_message: _StrOrPromise | None = ...,
    ) -> None: ...<|MERGE_RESOLUTION|>--- conflicted
+++ resolved
@@ -7,7 +7,7 @@
 from django.db.models.expressions import BaseExpression, Combinable
 from django.db.models.query_utils import Q
 from django.utils.functional import _StrOrPromise
-from typing_extensions import Self
+from typing_extensions import Self, deprecated
 
 class Deferrable(Enum):
     DEFERRED: str
@@ -18,13 +18,19 @@
     violation_error_code: str | None
     violation_error_message: _StrOrPromise | None
     default_violation_error_message: _StrOrPromise
-<<<<<<< HEAD
-    def __init__(self, *, name: str, violation_error_message: _StrOrPromise | None = ...) -> None: ...
-=======
+    @overload
     def __init__(
-        self, name: str, violation_error_code: str | None = ..., violation_error_message: _StrOrPromise | None = ...
+        self, *, name: str, violation_error_code: str | None = ..., violation_error_message: _StrOrPromise | None = ...
     ) -> None: ...
->>>>>>> ddbc6867
+    @overload
+    @deprecated("Passing positional arguments to BaseConstraint is deprecated and will be removed in Django 6.0")
+    def __init__(
+        self,
+        *args: Any,
+        name: str | None = ...,
+        violation_error_code: str | None = ...,
+        violation_error_message: _StrOrPromise | None = ...,
+    ) -> None: ...
     def constraint_sql(self, model: type[Model] | None, schema_editor: BaseDatabaseSchemaEditor | None) -> str: ...
     def create_sql(self, model: type[Model] | None, schema_editor: BaseDatabaseSchemaEditor | None) -> str: ...
     def remove_sql(self, model: type[Model] | None, schema_editor: BaseDatabaseSchemaEditor | None) -> str: ...
