--- conflicted
+++ resolved
@@ -153,7 +153,6 @@
     def local_related_fields(self) -> tuple[Field, ...]: ...
     @cached_property
     def foreign_related_fields(self) -> tuple[Field, ...]: ...
-<<<<<<< HEAD
     def get_local_related_value(self, instance: Model) -> tuple[list[Any], ...]: ...
     def get_foreign_related_value(self, instance: Model) -> tuple[list[Any], ...]: ...
     @staticmethod
@@ -166,10 +165,8 @@
     @classmethod
     def get_class_lookups(cls) -> dict[str, Any]: ...
     def contribute_to_related_class(self, cls: type[Model], related: RelatedField) -> None: ...
-=======
     def get_joining_fields(self, reverse_join: bool = False) -> tuple[tuple[Field, Field], ...]: ...
     def get_reverse_joining_fields(self) -> tuple[tuple[Field, Field], ...]: ...
->>>>>>> 274387a0
 
 class ForeignKey(ForeignObject[_ST, _GT]):
     _pyi_private_set_type: Any | Combinable
