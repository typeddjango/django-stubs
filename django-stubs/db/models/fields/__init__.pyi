--- conflicted
+++ resolved
@@ -120,18 +120,11 @@
     remote_field: ForeignObjectRel | None
     is_relation: bool
     related_model: type[Model] | Literal["self"] | None
-<<<<<<< HEAD
     one_to_many: ClassVar[bool | None]
     one_to_one: ClassVar[bool | None]
     many_to_many: ClassVar[bool | None]
     many_to_one: ClassVar[bool | None]
-=======
     generated: ClassVar[bool]
-    one_to_many: bool | None
-    one_to_one: bool | None
-    many_to_many: bool | None
-    many_to_one: bool | None
->>>>>>> de6d1fa9
     max_length: int | None
     model: type[Model]
     name: str
