import decimal
import uuid
from collections.abc import Callable, Iterable, Mapping, Sequence
from datetime import date, time, timedelta
from datetime import datetime as real_datetime
from typing import Any, ClassVar, Generic, Literal, Protocol, TypeVar, overload

from django import forms
from django.core import validators  # due to weird mypy.stubtest error
from django.core.checks import CheckMessage
from django.core.exceptions import FieldDoesNotExist as FieldDoesNotExist
from django.db.backends.base.base import BaseDatabaseWrapper
from django.db.models import Model
from django.db.models.expressions import Col, Combinable
from django.db.models.fields.reverse_related import ForeignObjectRel
from django.db.models.query_utils import Q, RegisterLookupMixin
from django.forms import Widget
from django.utils.datastructures import DictWrapper
from django.utils.functional import _Getter, _StrOrPromise
from typing_extensions import Self, TypeAlias

class Empty: ...
class NOT_PROVIDED: ...

BLANK_CHOICE_DASH: list[tuple[str, str]]

_Choice: TypeAlias = tuple[Any, Any]

_ChoiceNamedGroup: TypeAlias = tuple[str, Iterable[_Choice]]
_FieldChoices: TypeAlias = Iterable[_Choice | _ChoiceNamedGroup]
_ChoicesList: TypeAlias = Sequence[_Choice] | Sequence[_ChoiceNamedGroup]
_LimitChoicesTo: TypeAlias = Q | dict[str, Any]

_F = TypeVar("_F", bound=Field, covariant=True)

class _ChoicesCallable(Protocol):
    def __call__(self) -> _FieldChoices: ...

class _FieldDescriptor(Protocol[_F]):
    """
    Accessing fields of a model class (not instance) returns an object conforming to this protocol.
    Depending on field type this could be DeferredAttribute, ForwardManyToOneDescriptor, FileDescriptor, etc.
    """

    @property
    def field(self) -> _F: ...

_AllLimitChoicesTo: TypeAlias = _LimitChoicesTo | _ChoicesCallable  # noqa: PYI047
_ErrorMessagesMapping: TypeAlias = Mapping[str, _StrOrPromise]
_ErrorMessagesDict: TypeAlias = dict[str, _StrOrPromise]

# __set__ value type
_ST = TypeVar("_ST", contravariant=True)
# __get__ return type
_GT = TypeVar("_GT", covariant=True)

class Field(RegisterLookupMixin, Generic[_ST, _GT]):
    """
    Typing model fields.

    How does this work?
    Let's take a look at the self-contained example
    (it is way easier than our django implementation, but has the same concept).

    To understand this example you need:
    1. Be familiar with descriptors: https://docs.python.org/3/howto/descriptor.html
    2. Follow our explanation below

    Let's start with defining our fake model class and fake integer field.

    .. code:: python

        from typing import Generic, Union

        class Model(object):
            ...

        _SetType = Union[int, float]  # You can assign ints and floats
        _GetType = int  # access type is always `int`

        class IntField(object):
            def __get__(self, instance: Model, owner) -> _GetType:
                ...

            def __set__(self, instance, value: _SetType) -> None:
                ...

    Now, let's create our own example model,
    this would be something like ``User`` in your own apps:

    .. code:: python

        class Example(Model):
            count = IntField()

    And now, lets test that our reveal type works:

    .. code:: python

        example = Example()
        reveal_type(example.count)
        # Revealed type is "builtins.int"

        example.count = 1.5  # ok
        example.count = 'a'
        # Incompatible types in assignment
        # (expression has type "str", variable has type "Union[int, float]")

    Notice, that this is not magic. This is how descriptors work with ``mypy``.

    We also need ``_pyi_private_set_type`` attributes
    and friends to help inside our plugin.
    It is required to enhance parts like ``filter`` queries.
    """

    _pyi_private_set_type: Any
    _pyi_private_get_type: Any
    _pyi_lookup_exact_type: Any

    widget: Widget
    help_text: _StrOrPromise
    attname: str
    auto_created: bool
    primary_key: bool
    remote_field: ForeignObjectRel | None
    is_relation: bool
    related_model: type[Model] | Literal["self"] | None
    one_to_many: bool | None
    one_to_one: bool | None
    many_to_many: bool | None
    many_to_one: bool | None
    max_length: int | None
    model: type[Model]
    name: str
    verbose_name: _StrOrPromise
    description: str | _Getter[str]
    blank: bool
    null: bool
    unique: bool
    editable: bool
    empty_strings_allowed: bool
    choices: _ChoicesList | None
    db_column: str | None
    db_comment: str | None
    column: str
    concrete: bool
    default: Any
    error_messages: _ErrorMessagesDict
    empty_values: Sequence[Any]
    creation_counter: int
    auto_creation_counter: int
    default_validators: Sequence[validators._ValidatorCallable]
    default_error_messages: _ErrorMessagesDict
    hidden: bool
    system_check_removed_details: Any | None
    system_check_deprecated_details: Any | None
    non_db_attrs: tuple[str, ...]
    def __init__(
        self,
        verbose_name: _StrOrPromise | None = ...,
        name: str | None = ...,
        primary_key: bool = ...,
        max_length: int | None = ...,
        unique: bool = ...,
        blank: bool = ...,
        null: bool = ...,
        db_index: bool = ...,
        rel: ForeignObjectRel | None = ...,
        default: Any = ...,
        editable: bool = ...,
        serialize: bool = ...,
        unique_for_date: str | None = ...,
        unique_for_month: str | None = ...,
        unique_for_year: str | None = ...,
        choices: _FieldChoices | None = ...,
        help_text: _StrOrPromise = ...,
        db_column: str | None = ...,
        db_comment: str | None = ...,
        db_tablespace: str | None = ...,
        auto_created: bool = ...,
        validators: Iterable[validators._ValidatorCallable] = ...,
        error_messages: _ErrorMessagesMapping | None = ...,
    ) -> None: ...
    def __set__(self, instance: Any, value: _ST) -> None: ...
    # class access
    @overload
    def __get__(self, instance: None, owner: Any) -> _FieldDescriptor[Self]: ...
    # Model instance access
    @overload
    def __get__(self, instance: Model, owner: Any) -> _GT: ...
    # non-Model instances
    @overload
    def __get__(self, instance: Any, owner: Any) -> Self: ...
    def deconstruct(self) -> tuple[str, str, Sequence[Any], dict[str, Any]]: ...
    def set_attributes_from_name(self, name: str) -> None: ...
    def db_type_parameters(self, connection: BaseDatabaseWrapper) -> DictWrapper: ...
    def db_check(self, connection: BaseDatabaseWrapper) -> str | None: ...
    def db_type(self, connection: BaseDatabaseWrapper) -> str | None: ...
    def db_parameters(self, connection: BaseDatabaseWrapper) -> dict[str, str | None]: ...
    def pre_save(self, model_instance: Model, add: bool) -> Any: ...
    def get_prep_value(self, value: Any) -> Any: ...
    def get_db_prep_value(self, value: Any, connection: BaseDatabaseWrapper, prepared: bool = ...) -> Any: ...
    def get_db_prep_save(self, value: Any, connection: BaseDatabaseWrapper) -> Any: ...
    def get_internal_type(self) -> str: ...
    # TODO: plugin support
    def formfield(
        self,
        form_class: type[forms.Field] | None = ...,
<<<<<<< HEAD
        choices_form_class: type[forms.ChoiceField] | None = ...,
        **kwargs: Any,
    ) -> forms.Field: ...
=======
        choices_form_class: Any | None = ...,
        **kwargs: Any,
    ) -> Field: ...
>>>>>>> bcf6356a
    def save_form_data(self, instance: Model, data: Any) -> None: ...
    def contribute_to_class(self, cls: type[Model], name: str, private_only: bool = ...) -> None: ...
    def to_python(self, value: Any) -> Any: ...
    @property
    def validators(self) -> list[validators._ValidatorCallable]: ...
    def run_validators(self, value: Any) -> None: ...
    def validate(self, value: Any, model_instance: Model | None) -> None: ...
    def clean(self, value: Any, model_instance: Model | None) -> Any: ...
    def get_choices(
        self,
        include_blank: bool = ...,
        blank_choice: _ChoicesList = ...,
        limit_choices_to: _LimitChoicesTo | None = ...,
        ordering: Sequence[str] = ...,
    ) -> _ChoicesList: ...
    def _get_flatchoices(self) -> list[_Choice]: ...
    @property
    def flatchoices(self) -> list[_Choice]: ...
    def has_default(self) -> bool: ...
    def get_default(self) -> Any: ...
    def check(self, **kwargs: Any) -> list[CheckMessage]: ...
    def get_col(self, alias: str, output_field: Field | None = ...) -> Col: ...
    @property
    def cached_col(self) -> Col: ...
    def value_from_object(self, obj: Model) -> _GT: ...
    def get_attname(self) -> str: ...
    def get_attname_column(self) -> tuple[str, str]: ...
    def value_to_string(self, obj: Model) -> str: ...

class IntegerField(Field[_ST, _GT]):
    _pyi_private_set_type: float | int | str | Combinable
    _pyi_private_get_type: int
    _pyi_lookup_exact_type: str | int

class PositiveIntegerRelDbTypeMixin:
    def rel_db_type(self, connection: BaseDatabaseWrapper) -> str: ...

class SmallIntegerField(IntegerField[_ST, _GT]): ...

class BigIntegerField(IntegerField[_ST, _GT]):
    MAX_BIGINT: ClassVar[int]

class PositiveIntegerField(PositiveIntegerRelDbTypeMixin, IntegerField[_ST, _GT]): ...
class PositiveSmallIntegerField(PositiveIntegerRelDbTypeMixin, SmallIntegerField[_ST, _GT]): ...
class PositiveBigIntegerField(PositiveIntegerRelDbTypeMixin, BigIntegerField[_ST, _GT]): ...

class FloatField(Field[_ST, _GT]):
    _pyi_private_set_type: float | int | str | Combinable
    _pyi_private_get_type: float
    _pyi_lookup_exact_type: float

class DecimalField(Field[_ST, _GT]):
    _pyi_private_set_type: str | float | decimal.Decimal | Combinable
    _pyi_private_get_type: decimal.Decimal
    _pyi_lookup_exact_type: str | decimal.Decimal
    # attributes
    max_digits: int
    decimal_places: int
    def __init__(
        self,
        verbose_name: _StrOrPromise | None = ...,
        name: str | None = ...,
        max_digits: int | None = ...,
        decimal_places: int | None = ...,
        *,
        primary_key: bool = ...,
        unique: bool = ...,
        blank: bool = ...,
        null: bool = ...,
        db_index: bool = ...,
        default: Any = ...,
        editable: bool = ...,
        auto_created: bool = ...,
        serialize: bool = ...,
        choices: _FieldChoices | None = ...,
        help_text: _StrOrPromise = ...,
        db_column: str | None = ...,
        db_comment: str | None = ...,
        db_tablespace: str | None = ...,
        validators: Iterable[validators._ValidatorCallable] = ...,
        error_messages: _ErrorMessagesMapping | None = ...,
    ) -> None: ...

class CharField(Field[_ST, _GT]):
    _pyi_private_set_type: str | int | Combinable
    _pyi_private_get_type: str
    # objects are converted to string before comparison
    _pyi_lookup_exact_type: Any
    def __init__(
        self,
        verbose_name: _StrOrPromise | None = ...,
        name: str | None = ...,
        primary_key: bool = ...,
        max_length: int | None = ...,
        unique: bool = ...,
        blank: bool = ...,
        null: bool = ...,
        db_index: bool = ...,
        default: Any = ...,
        editable: bool = ...,
        auto_created: bool = ...,
        serialize: bool = ...,
        unique_for_date: str | None = ...,
        unique_for_month: str | None = ...,
        unique_for_year: str | None = ...,
        choices: _FieldChoices | None = ...,
        help_text: _StrOrPromise = ...,
        db_column: str | None = ...,
        db_comment: str | None = ...,
        db_tablespace: str | None = ...,
        validators: Iterable[validators._ValidatorCallable] = ...,
        error_messages: _ErrorMessagesMapping | None = ...,
        *,
        db_collation: str | None = ...,
    ) -> None: ...

class CommaSeparatedIntegerField(CharField[_ST, _GT]): ...

class SlugField(CharField[_ST, _GT]):
    def __init__(
        self,
        verbose_name: _StrOrPromise | None = ...,
        name: str | None = ...,
        primary_key: bool = ...,
        unique: bool = ...,
        blank: bool = ...,
        null: bool = ...,
        default: Any = ...,
        editable: bool = ...,
        auto_created: bool = ...,
        serialize: bool = ...,
        unique_for_date: str | None = ...,
        unique_for_month: str | None = ...,
        unique_for_year: str | None = ...,
        choices: _FieldChoices | None = ...,
        help_text: _StrOrPromise = ...,
        db_column: str | None = ...,
        db_comment: str | None = ...,
        db_tablespace: str | None = ...,
        validators: Iterable[validators._ValidatorCallable] = ...,
        error_messages: _ErrorMessagesMapping | None = ...,
        *,
        max_length: int | None = ...,
        db_index: bool = ...,
        allow_unicode: bool = ...,
    ) -> None: ...

class EmailField(CharField[_ST, _GT]): ...

class URLField(CharField[_ST, _GT]):
    def __init__(
        self,
        verbose_name: _StrOrPromise | None = ...,
        name: str | None = ...,
        *,
        primary_key: bool = ...,
        max_length: int | None = ...,
        unique: bool = ...,
        blank: bool = ...,
        null: bool = ...,
        db_index: bool = ...,
        rel: ForeignObjectRel | None = ...,
        default: Any = ...,
        editable: bool = ...,
        serialize: bool = ...,
        unique_for_date: str | None = ...,
        unique_for_month: str | None = ...,
        unique_for_year: str | None = ...,
        choices: _FieldChoices | None = ...,
        help_text: _StrOrPromise = ...,
        db_column: str | None = ...,
        db_comment: str | None = ...,
        db_tablespace: str | None = ...,
        auto_created: bool = ...,
        validators: Iterable[validators._ValidatorCallable] = ...,
        error_messages: _ErrorMessagesMapping | None = ...,
    ) -> None: ...

class TextField(Field[_ST, _GT]):
    _pyi_private_set_type: str | Combinable
    _pyi_private_get_type: str
    # objects are converted to string before comparison
    _pyi_lookup_exact_type: Any
    def __init__(
        self,
        verbose_name: _StrOrPromise | None = ...,
        name: str | None = ...,
        primary_key: bool = ...,
        max_length: int | None = ...,
        unique: bool = ...,
        blank: bool = ...,
        null: bool = ...,
        db_index: bool = ...,
        default: Any = ...,
        editable: bool = ...,
        auto_created: bool = ...,
        serialize: bool = ...,
        unique_for_date: str | None = ...,
        unique_for_month: str | None = ...,
        unique_for_year: str | None = ...,
        choices: _FieldChoices | None = ...,
        help_text: _StrOrPromise = ...,
        db_column: str | None = ...,
        db_comment: str | None = ...,
        db_tablespace: str | None = ...,
        validators: Iterable[validators._ValidatorCallable] = ...,
        error_messages: _ErrorMessagesMapping | None = ...,
        *,
        db_collation: str | None = ...,
    ) -> None: ...

class BooleanField(Field[_ST, _GT]):
    _pyi_private_set_type: bool | Combinable
    _pyi_private_get_type: bool
    _pyi_lookup_exact_type: bool

class NullBooleanField(BooleanField[_ST, _GT]):
    _pyi_private_set_type: bool | Combinable | None  # type: ignore[assignment]
    _pyi_private_get_type: bool | None  # type: ignore[assignment]
    _pyi_lookup_exact_type: bool | None  # type: ignore[assignment]

class IPAddressField(Field[_ST, _GT]):
    _pyi_private_set_type: str | Combinable
    _pyi_private_get_type: str

class GenericIPAddressField(Field[_ST, _GT]):
    _pyi_private_set_type: str | int | Callable[..., Any] | Combinable
    _pyi_private_get_type: str

    default_error_messages: _ErrorMessagesDict
    unpack_ipv4: bool
    protocol: str
    def __init__(
        self,
        verbose_name: _StrOrPromise | None = ...,
        name: Any | None = ...,
        protocol: str = ...,
        unpack_ipv4: bool = ...,
        primary_key: bool = ...,
        unique: bool = ...,
        blank: bool = ...,
        null: bool = ...,
        db_index: bool = ...,
        default: Any = ...,
        editable: bool = ...,
        auto_created: bool = ...,
        serialize: bool = ...,
        choices: _FieldChoices | None = ...,
        help_text: _StrOrPromise = ...,
        db_column: str | None = ...,
        db_comment: str | None = ...,
        db_tablespace: str | None = ...,
        validators: Iterable[validators._ValidatorCallable] = ...,
        error_messages: _ErrorMessagesMapping | None = ...,
    ) -> None: ...

class DateTimeCheckMixin: ...

class DateField(DateTimeCheckMixin, Field[_ST, _GT]):
    _pyi_private_set_type: str | date | Combinable
    _pyi_private_get_type: date
    _pyi_lookup_exact_type: str | date
    auto_now: bool
    auto_now_add: bool
    def __init__(
        self,
        verbose_name: _StrOrPromise | None = ...,
        name: str | None = ...,
        auto_now: bool = ...,
        auto_now_add: bool = ...,
        *,
        primary_key: bool = ...,
        max_length: int | None = ...,
        unique: bool = ...,
        blank: bool = ...,
        null: bool = ...,
        db_index: bool = ...,
        default: Any = ...,
        editable: bool = ...,
        auto_created: bool = ...,
        serialize: bool = ...,
        choices: _FieldChoices | None = ...,
        help_text: _StrOrPromise = ...,
        db_column: str | None = ...,
        db_comment: str | None = ...,
        db_tablespace: str | None = ...,
        validators: Iterable[validators._ValidatorCallable] = ...,
        error_messages: _ErrorMessagesMapping | None = ...,
    ) -> None: ...

class TimeField(DateTimeCheckMixin, Field[_ST, _GT]):
    _pyi_private_set_type: str | time | real_datetime | Combinable
    _pyi_private_get_type: time
    auto_now: bool
    auto_now_add: bool
    def __init__(
        self,
        verbose_name: _StrOrPromise | None = ...,
        name: str | None = ...,
        auto_now: bool = ...,
        auto_now_add: bool = ...,
        *,
        primary_key: bool = ...,
        unique: bool = ...,
        blank: bool = ...,
        null: bool = ...,
        db_index: bool = ...,
        default: Any = ...,
        editable: bool = ...,
        auto_created: bool = ...,
        serialize: bool = ...,
        choices: _FieldChoices | None = ...,
        help_text: _StrOrPromise = ...,
        db_column: str | None = ...,
        db_comment: str | None = ...,
        db_tablespace: str | None = ...,
        validators: Iterable[validators._ValidatorCallable] = ...,
        error_messages: _ErrorMessagesMapping | None = ...,
    ) -> None: ...

class DateTimeField(DateField[_ST, _GT]):
    _pyi_private_set_type: str | real_datetime | date | Combinable
    _pyi_private_get_type: real_datetime
    _pyi_lookup_exact_type: str | real_datetime

class UUIDField(Field[_ST, _GT]):
    _pyi_private_set_type: str | uuid.UUID
    _pyi_private_get_type: uuid.UUID
    _pyi_lookup_exact_type: uuid.UUID | str
    def __init__(
        self,
        verbose_name: _StrOrPromise | None = ...,
        *,
        name: str | None = ...,
        primary_key: bool = ...,
        max_length: int | None = ...,
        unique: bool = ...,
        blank: bool = ...,
        null: bool = ...,
        db_index: bool = ...,
        rel: ForeignObjectRel | None = ...,
        default: Any = ...,
        editable: bool = ...,
        serialize: bool = ...,
        unique_for_date: str | None = ...,
        unique_for_month: str | None = ...,
        unique_for_year: str | None = ...,
        choices: _FieldChoices | None = ...,
        help_text: _StrOrPromise = ...,
        db_column: str | None = ...,
        db_comment: str | None = ...,
        db_tablespace: str | None = ...,
        auto_created: bool = ...,
        validators: Iterable[validators._ValidatorCallable] = ...,
        error_messages: _ErrorMessagesMapping | None = ...,
    ) -> None: ...

class FilePathField(Field[_ST, _GT]):
    path: Any
    match: str | None
    recursive: bool
    allow_files: bool
    allow_folders: bool
    def __init__(
        self,
        verbose_name: _StrOrPromise | None = ...,
        name: str | None = ...,
        path: str | Callable[..., str] = ...,
        match: str | None = ...,
        recursive: bool = ...,
        allow_files: bool = ...,
        allow_folders: bool = ...,
        *,
        primary_key: bool = ...,
        max_length: int = ...,
        unique: bool = ...,
        blank: bool = ...,
        null: bool = ...,
        db_index: bool = ...,
        default: Any = ...,
        editable: bool = ...,
        auto_created: bool = ...,
        serialize: bool = ...,
        choices: _FieldChoices | None = ...,
        help_text: _StrOrPromise = ...,
        db_column: str | None = ...,
        db_comment: str | None = ...,
        db_tablespace: str | None = ...,
        validators: Iterable[validators._ValidatorCallable] = ...,
        error_messages: _ErrorMessagesMapping | None = ...,
    ) -> None: ...

class BinaryField(Field[_ST, _GT]):
    _pyi_private_get_type: bytes | memoryview

class DurationField(Field[_ST, _GT]):
    _pyi_private_get_type: timedelta

class AutoFieldMixin:
    db_returning: bool
    def deconstruct(self) -> tuple[str, str, Sequence[Any], dict[str, Any]]: ...

class AutoFieldMeta(type): ...

class AutoField(AutoFieldMixin, IntegerField[_ST, _GT], metaclass=AutoFieldMeta):
    _pyi_private_set_type: Combinable | int | str
    _pyi_private_get_type: int
    _pyi_lookup_exact_type: str | int

class BigAutoField(AutoFieldMixin, BigIntegerField[_ST, _GT]): ...
class SmallAutoField(AutoFieldMixin, SmallIntegerField[_ST, _GT]): ...<|MERGE_RESOLUTION|>--- conflicted
+++ resolved
@@ -206,15 +206,9 @@
     def formfield(
         self,
         form_class: type[forms.Field] | None = ...,
-<<<<<<< HEAD
         choices_form_class: type[forms.ChoiceField] | None = ...,
         **kwargs: Any,
     ) -> forms.Field: ...
-=======
-        choices_form_class: Any | None = ...,
-        **kwargs: Any,
-    ) -> Field: ...
->>>>>>> bcf6356a
     def save_form_data(self, instance: Model, data: Any) -> None: ...
     def contribute_to_class(self, cls: type[Model], name: str, private_only: bool = ...) -> None: ...
     def to_python(self, value: Any) -> Any: ...
