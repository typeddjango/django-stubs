--- conflicted
+++ resolved
@@ -3,11 +3,7 @@
 from collections.abc import Callable, Iterable, Mapping, Sequence
 from datetime import date, time, timedelta
 from datetime import datetime as real_datetime
-<<<<<<< HEAD
-from typing import Any, ClassVar, Generic, Literal, Protocol, overload, type_check_only
-=======
-from typing import Any, ClassVar, Generic, Literal, Protocol, TypeAlias, TypeVar, overload, type_check_only
->>>>>>> 0be73ebf
+from typing import Any, ClassVar, Generic, Literal, Protocol, TypeAlias, overload, type_check_only
 
 from django import forms
 from django.core import validators  # due to weird mypy.stubtest error
@@ -22,11 +18,7 @@
 from django.utils.choices import BlankChoiceIterator, _Choice, _ChoiceNamedGroup, _ChoicesCallable, _ChoicesInput
 from django.utils.datastructures import DictWrapper
 from django.utils.functional import _Getter, _StrOrPromise, cached_property
-<<<<<<< HEAD
-from typing_extensions import Self, TypeAlias, TypeVar
-=======
-from typing_extensions import Self
->>>>>>> 0be73ebf
+from typing_extensions import Self, TypeVar
 
 class Empty: ...
 class NOT_PROVIDED: ...
