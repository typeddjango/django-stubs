import decimal
import uuid
from collections.abc import Callable, Iterable, Mapping, Sequence
from datetime import date, time, timedelta
from datetime import datetime as real_datetime
from typing import Any, ClassVar, Generic, Literal, Protocol, TypeAlias, overload, type_check_only

from django import forms
from django.core import validators  # due to weird mypy.stubtest error
from django.core.checks import CheckMessage
from django.db.backends.base.base import BaseDatabaseWrapper
from django.db.models import Model
from django.db.models.expressions import Col, Combinable, Expression, Func
from django.db.models.fields.reverse_related import ForeignObjectRel
from django.db.models.query_utils import Q, RegisterLookupMixin
from django.db.models.sql.compiler import SQLCompiler, _AsSqlType, _ParamsT
from django.forms import Widget
from django.utils.choices import BlankChoiceIterator, _Choice, _ChoiceNamedGroup, _ChoicesCallable, _ChoicesInput
from django.utils.datastructures import DictWrapper
from django.utils.functional import _Getter, _StrOrPromise, cached_property
from typing_extensions import Self, TypeVar

class Empty: ...
class NOT_PROVIDED: ...

BLANK_CHOICE_DASH: list[tuple[str, str]]

_ChoicesList: TypeAlias = Sequence[_Choice] | Sequence[_ChoiceNamedGroup]
_LimitChoicesTo: TypeAlias = Q | dict[str, Any]
_LimitChoicesToCallable: TypeAlias = Callable[[], _LimitChoicesTo]

_F = TypeVar("_F", bound=Field, covariant=True)

@type_check_only
class _FieldDescriptor(Protocol[_F]):
    """
    Accessing fields of a model class (not instance) returns an object conforming to this protocol.
    Depending on field type this could be DeferredAttribute, ForwardManyToOneDescriptor, FileDescriptor, etc.
    """

    @property
    def field(self) -> _F: ...

_AllLimitChoicesTo: TypeAlias = _LimitChoicesTo | _LimitChoicesToCallable | _ChoicesCallable  # noqa: PYI047
_ErrorMessagesMapping: TypeAlias = Mapping[str, _StrOrPromise]
_ErrorMessagesDict: TypeAlias = dict[str, _StrOrPromise]

# __set__ value type
_ST = TypeVar("_ST", contravariant=True)
# __get__ return type
_GT = TypeVar("_GT", covariant=True)

class Field(RegisterLookupMixin, Generic[_ST, _GT]):
    """
    Typing model fields.

    How does this work?
    Let's take a look at the self-contained example
    (it is way easier than our django implementation, but has the same concept).

    To understand this example you need:
    1. Be familiar with descriptors: https://docs.python.org/3/howto/descriptor.html
    2. Follow our explanation below

    Let's start with defining our fake model class and fake integer field.

    .. code:: python

        from typing import Generic, Union

        class Model(object):
            ...

        _SetType = Union[int, float]  # You can assign ints and floats
        _GetType = int  # access type is always `int`

        class IntField(object):
            def __get__(self, instance: Model, owner) -> _GetType:
                ...

            def __set__(self, instance, value: _SetType) -> None:
                ...

    Now, let's create our own example model,
    this would be something like ``User`` in your own apps:

    .. code:: python

        class Example(Model):
            count = IntField()

    And now, lets test that our reveal type works:

    .. code:: python

        example = Example()
        reveal_type(example.count)
        # Revealed type is "builtins.int"

        example.count = 1.5  # ok
        example.count = 'a'
        # Incompatible types in assignment
        # (expression has type "str", variable has type "Union[int, float]")

    Notice, that this is not magic. This is how descriptors work with ``mypy``.

    We also need ``_pyi_private_set_type`` attributes
    and friends to help inside our plugin.
    It is required to enhance parts like ``filter`` queries.
    """

    _pyi_private_set_type: Any
    _pyi_private_get_type: Any
    _pyi_lookup_exact_type: Any

    widget: Widget
    help_text: _StrOrPromise
    attname: str
    auto_created: bool
    primary_key: bool
    remote_field: ForeignObjectRel | None
    is_relation: bool
    related_model: type[Model] | Literal["self"] | None
    generated: ClassVar[bool]
    one_to_many: bool | None
    one_to_one: bool | None
    many_to_many: bool | None
    many_to_one: bool | None
    max_length: int | None
    model: type[Model]
    name: str
    verbose_name: _StrOrPromise
    description: str | _Getter[str]
    blank: bool
    null: bool
    unique: bool
    editable: bool
    empty_strings_allowed: bool
    choices: _ChoicesList | None
    db_column: str | None
    db_comment: str | None
    db_default: type[NOT_PROVIDED] | Expression
    column: str
    concrete: bool
    default: Any
    error_messages: _ErrorMessagesDict
    empty_values: Sequence[Any]
    creation_counter: int
    auto_creation_counter: int
    default_validators: Sequence[validators._ValidatorCallable]
    default_error_messages: ClassVar[_ErrorMessagesDict]
    hidden: bool
    system_check_removed_details: Any | None
    system_check_deprecated_details: Any | None
    non_db_attrs: tuple[str, ...]
    def __init__(
        self,
        verbose_name: _StrOrPromise | None = None,
        name: str | None = None,
        primary_key: bool = False,
        max_length: int | None = None,
        unique: bool = False,
        blank: bool = False,
        null: bool = False,
        db_index: bool = False,
        rel: ForeignObjectRel | None = None,
        default: Any = ...,
        editable: bool = True,
        serialize: bool = True,
        unique_for_date: str | None = None,
        unique_for_month: str | None = None,
        unique_for_year: str | None = None,
        choices: _ChoicesInput | None = None,
        help_text: _StrOrPromise = "",
        db_column: str | None = None,
        db_tablespace: str | None = None,
        auto_created: bool = False,
        validators: Iterable[validators._ValidatorCallable] = (),
        error_messages: _ErrorMessagesMapping | None = None,
        db_comment: str | None = None,
        db_default: type[NOT_PROVIDED] | Expression | _ST = ...,  # pyright: ignore[reportInvalidTypeVarUse]
    ) -> None: ...
    def __set__(self, instance: Any, value: _ST) -> None: ...
    # class access
    @overload
    def __get__(self, instance: None, owner: Any) -> _FieldDescriptor[Self]: ...
    # Model instance access
    @overload
    def __get__(self, instance: Model, owner: Any) -> _GT: ...
    # non-Model instances
    @overload
    def __get__(self, instance: Any, owner: Any) -> Self: ...
    def select_format(self, compiler: SQLCompiler, sql: str, params: _ParamsT) -> _AsSqlType: ...
    def deconstruct(self) -> tuple[str, str, Sequence[Any], dict[str, Any]]: ...
    def set_attributes_from_name(self, name: str) -> None: ...
    def db_type_parameters(self, connection: BaseDatabaseWrapper) -> DictWrapper: ...
    def db_check(self, connection: BaseDatabaseWrapper) -> str | None: ...
    def db_type(self, connection: BaseDatabaseWrapper) -> str | None: ...
    def db_parameters(self, connection: BaseDatabaseWrapper) -> dict[str, str | None]: ...
    def pre_save(self, model_instance: Model, add: bool) -> Any: ...
    def get_prep_value(self, value: Any) -> Any: ...
    def get_db_prep_value(self, value: Any, connection: BaseDatabaseWrapper, prepared: bool = False) -> Any: ...
    def get_db_prep_save(self, value: Any, connection: BaseDatabaseWrapper) -> Any: ...
    def get_internal_type(self) -> str: ...
    # TODO: plugin support
    def formfield(
        self,
        form_class: type[forms.Field] | None = None,
        choices_form_class: type[forms.ChoiceField] | None = None,
        **kwargs: Any,
    ) -> forms.Field | None: ...
    def save_form_data(self, instance: Model, data: Any) -> None: ...
    def contribute_to_class(self, cls: type[Model], name: str, private_only: bool = False) -> None: ...
    def to_python(self, value: Any) -> Any: ...
    @cached_property
    def validators(self) -> list[validators._ValidatorCallable]: ...
    def run_validators(self, value: Any) -> None: ...
    def validate(self, value: Any, model_instance: Model | None) -> None: ...
    def clean(self, value: Any, model_instance: Model | None) -> Any: ...
    def get_choices(
        self,
        include_blank: bool = True,
        blank_choice: _ChoicesList = ...,
        limit_choices_to: _LimitChoicesTo | None = None,
        ordering: Sequence[str] = (),
    ) -> BlankChoiceIterator | _ChoicesList: ...
    @property
    def flatchoices(self) -> list[_Choice]: ...
    def has_default(self) -> bool: ...
    def get_default(self) -> Any: ...
    def check(self, **kwargs: Any) -> list[CheckMessage]: ...
    def get_col(self, alias: str, output_field: Field[Any, Any] | None = None) -> Col: ...
    @cached_property
    def cached_col(self) -> Col: ...
    def value_from_object(self, obj: Model) -> _GT: ...
    def get_attname(self) -> str: ...
    def get_attname_column(self) -> tuple[str, str]: ...
    def value_to_string(self, obj: Model) -> str: ...
    def slice_expression(self, expression: Expression, start: int, length: int | None) -> Func: ...

_ST_IntegerField = TypeVar("_ST_IntegerField", default=float | int | str | Combinable)
_GT_IntegerField = TypeVar("_GT_IntegerField", default=int)

class IntegerField(Field[_ST_IntegerField, _GT_IntegerField]):
    _pyi_private_set_type: float | int | str | Combinable
    _pyi_private_get_type: int
    _pyi_lookup_exact_type: str | int

class PositiveIntegerRelDbTypeMixin:
    def rel_db_type(self, connection: BaseDatabaseWrapper) -> str: ...

class SmallIntegerField(IntegerField[_ST_IntegerField, _GT_IntegerField]): ...

class BigIntegerField(IntegerField[_ST_IntegerField, _GT_IntegerField]):
    MAX_BIGINT: ClassVar[int]

class PositiveIntegerField(PositiveIntegerRelDbTypeMixin, IntegerField[_ST_IntegerField, _GT_IntegerField]): ...
class PositiveSmallIntegerField(
    PositiveIntegerRelDbTypeMixin, SmallIntegerField[_ST_IntegerField, _GT_IntegerField]
): ...
class PositiveBigIntegerField(PositiveIntegerRelDbTypeMixin, BigIntegerField[_ST_IntegerField, _GT_IntegerField]): ...

_ST_FloatField = TypeVar("_ST_FloatField", default=float | int | str | Combinable)
_GT_FloatField = TypeVar("_GT_FloatField", default=float)

class FloatField(Field[_ST_FloatField, _GT_FloatField]):
    _pyi_private_set_type: float | int | str | Combinable
    _pyi_private_get_type: float
    _pyi_lookup_exact_type: float

_ST_DecimalField = TypeVar("_ST_DecimalField", default=str | float | decimal.Decimal | Combinable)
_GT_DecimalField = TypeVar("_GT_DecimalField", default=decimal.Decimal)

class DecimalField(Field[_ST_DecimalField, _GT_DecimalField]):
    _pyi_private_set_type: str | float | decimal.Decimal | Combinable
    _pyi_private_get_type: decimal.Decimal
    _pyi_lookup_exact_type: str | decimal.Decimal
    # attributes
    max_digits: int
    decimal_places: int
    def __init__(
        self,
        verbose_name: _StrOrPromise | None = None,
        name: str | None = None,
        max_digits: int | None = None,
        decimal_places: int | None = None,
        *,
        primary_key: bool = ...,
        unique: bool = ...,
        blank: bool = ...,
        null: bool = ...,
        db_index: bool = ...,
        default: Any = ...,
        db_default: type[NOT_PROVIDED] | Expression | _ST_DecimalField = ...,
        editable: bool = ...,
        auto_created: bool = ...,
        serialize: bool = ...,
        choices: _ChoicesInput | None = ...,
        help_text: _StrOrPromise = ...,
        db_column: str | None = ...,
        db_comment: str | None = ...,
        db_tablespace: str | None = ...,
        validators: Iterable[validators._ValidatorCallable] = ...,
        error_messages: _ErrorMessagesMapping | None = ...,
    ) -> None: ...

_ST_CharField = TypeVar("_ST_CharField", default=str | int | Combinable)
_GT_CharField = TypeVar("_GT_CharField", default=str)

class CharField(Field[_ST_CharField, _GT_CharField]):
    _pyi_private_set_type: str | int | Combinable
    _pyi_private_get_type: str
    # objects are converted to string before comparison
    _pyi_lookup_exact_type: Any
    def __init__(
        self,
        verbose_name: _StrOrPromise | None = ...,
        name: str | None = ...,
        primary_key: bool = ...,
        max_length: int | None = ...,
        unique: bool = ...,
        blank: bool = ...,
        null: bool = ...,
        db_index: bool = ...,
        default: Any = ...,
        db_default: type[NOT_PROVIDED] | Expression | _ST_CharField = ...,
        editable: bool = ...,
        auto_created: bool = ...,
        serialize: bool = ...,
        unique_for_date: str | None = ...,
        unique_for_month: str | None = ...,
        unique_for_year: str | None = ...,
        choices: _ChoicesInput | None = ...,
        help_text: _StrOrPromise = ...,
        db_column: str | None = ...,
        db_comment: str | None = ...,
        db_tablespace: str | None = ...,
        validators: Iterable[validators._ValidatorCallable] = ...,
        error_messages: _ErrorMessagesMapping | None = ...,
        *,
        db_collation: str | None = None,
    ) -> None: ...

class CommaSeparatedIntegerField(CharField[_ST_CharField, _GT_CharField]): ...

class SlugField(CharField[_ST_CharField, _GT_CharField]):
    def __init__(
        self,
        verbose_name: _StrOrPromise | None = ...,
        name: str | None = ...,
        primary_key: bool = ...,
        unique: bool = ...,
        blank: bool = ...,
        null: bool = ...,
        default: Any = ...,
        db_default: type[NOT_PROVIDED] | Expression | _ST_CharField = ...,
        editable: bool = ...,
        auto_created: bool = ...,
        serialize: bool = ...,
        unique_for_date: str | None = ...,
        unique_for_month: str | None = ...,
        unique_for_year: str | None = ...,
        choices: _ChoicesInput | None = ...,
        help_text: _StrOrPromise = ...,
        db_column: str | None = ...,
        db_comment: str | None = ...,
        db_tablespace: str | None = ...,
        validators: Iterable[validators._ValidatorCallable] = ...,
        error_messages: _ErrorMessagesMapping | None = ...,
        *,
        max_length: int | None = 50,
        db_index: bool = True,
        allow_unicode: bool = False,
    ) -> None: ...

_ST_EmailField = TypeVar("_ST_EmailField", default=str | Combinable)
_GT_EmailField = TypeVar("_GT_EmailField", default=str)

class EmailField(CharField[_ST_EmailField, _GT_EmailField]):
    _pyi_private_set_type: str | Combinable

class URLField(CharField[_ST_CharField, _GT_CharField]):
    def __init__(
        self,
        verbose_name: _StrOrPromise | None = None,
        name: str | None = None,
        *,
        primary_key: bool = ...,
        max_length: int | None = ...,
        unique: bool = ...,
        blank: bool = ...,
        null: bool = ...,
        db_index: bool = ...,
        rel: ForeignObjectRel | None = ...,
        default: Any = ...,
        db_default: type[NOT_PROVIDED] | Expression | _ST_CharField = ...,
        editable: bool = ...,
        serialize: bool = ...,
        unique_for_date: str | None = ...,
        unique_for_month: str | None = ...,
        unique_for_year: str | None = ...,
        choices: _ChoicesInput | None = ...,
        help_text: _StrOrPromise = ...,
        db_column: str | None = ...,
        db_comment: str | None = ...,
        db_tablespace: str | None = ...,
        auto_created: bool = ...,
        validators: Iterable[validators._ValidatorCallable] = ...,
        error_messages: _ErrorMessagesMapping | None = ...,
    ) -> None: ...

_ST_TextField = TypeVar("_ST_TextField", default=str | Combinable)
_GT_TextField = TypeVar("_GT_TextField", default=str)

class TextField(Field[_ST_TextField, _GT_TextField]):
    _pyi_private_set_type: str | Combinable
    _pyi_private_get_type: str
    # objects are converted to string before comparison
    _pyi_lookup_exact_type: Any
    def __init__(
        self,
        verbose_name: _StrOrPromise | None = ...,
        name: str | None = ...,
        primary_key: bool = ...,
        max_length: int | None = ...,
        unique: bool = ...,
        blank: bool = ...,
        null: bool = ...,
        db_index: bool = ...,
        default: Any = ...,
        db_default: type[NOT_PROVIDED] | Expression | _ST_TextField = ...,
        editable: bool = ...,
        auto_created: bool = ...,
        serialize: bool = ...,
        unique_for_date: str | None = ...,
        unique_for_month: str | None = ...,
        unique_for_year: str | None = ...,
        choices: _ChoicesInput | None = ...,
        help_text: _StrOrPromise = ...,
        db_column: str | None = ...,
        db_comment: str | None = ...,
        db_tablespace: str | None = ...,
        validators: Iterable[validators._ValidatorCallable] = ...,
        error_messages: _ErrorMessagesMapping | None = ...,
        *,
        db_collation: str | None = None,
    ) -> None: ...

_ST_BooleanField = TypeVar("_ST_BooleanField", default=bool | Combinable)
_GT_BooleanField = TypeVar("_GT_BooleanField", default=bool)

class BooleanField(Field[_ST_BooleanField, _GT_BooleanField]):
    _pyi_private_set_type: bool | Combinable
    _pyi_private_get_type: bool
    _pyi_lookup_exact_type: bool

class NullBooleanField(BooleanField[_ST_BooleanField, _GT_BooleanField]):
    _pyi_private_set_type: bool | Combinable | None  # type: ignore[assignment]
    _pyi_private_get_type: bool | None  # type: ignore[assignment]
    _pyi_lookup_exact_type: bool | None  # type: ignore[assignment]

_ST_IPAddressField = TypeVar("_ST_IPAddressField", default=str | Combinable)
_GT_IPAddressField = TypeVar("_GT_IPAddressField", default=str)

class IPAddressField(Field[_ST_IPAddressField, _GT_IPAddressField]):
    _pyi_private_set_type: str | Combinable
    _pyi_private_get_type: str

_ST_GenericIPAddressField = TypeVar("_ST_GenericIPAddressField", default=str | int | Callable[..., Any] | Combinable)
_GT_GenericIPAddressField = TypeVar("_GT_GenericIPAddressField", default=str)

class GenericIPAddressField(Field[_ST_GenericIPAddressField, _GT_GenericIPAddressField]):
    _pyi_private_set_type: str | int | Callable[..., Any] | Combinable
    _pyi_private_get_type: str

    default_error_messages: ClassVar[_ErrorMessagesDict]
    unpack_ipv4: bool
    protocol: str
    def __init__(
        self,
        verbose_name: _StrOrPromise | None = None,
        name: Any | None = None,
        protocol: str = "both",
        unpack_ipv4: bool = False,
        primary_key: bool = ...,
        unique: bool = ...,
        blank: bool = ...,
        null: bool = ...,
        db_index: bool = ...,
        default: Any = ...,
        db_default: type[NOT_PROVIDED] | Expression | _ST_GenericIPAddressField = ...,
        editable: bool = ...,
        auto_created: bool = ...,
        serialize: bool = ...,
        choices: _ChoicesInput | None = ...,
        help_text: _StrOrPromise = ...,
        db_column: str | None = ...,
        db_comment: str | None = ...,
        db_tablespace: str | None = ...,
        validators: Iterable[validators._ValidatorCallable] = ...,
        error_messages: _ErrorMessagesMapping | None = ...,
    ) -> None: ...

class DateTimeCheckMixin: ...

_ST_DateField = TypeVar("_ST_DateField", default=str | date | Combinable)
_GT_DateField = TypeVar("_GT_DateField", default=date)

class DateField(DateTimeCheckMixin, Field[_ST_DateField, _GT_DateField]):
    _pyi_private_set_type: str | date | Combinable
    _pyi_private_get_type: date
    _pyi_lookup_exact_type: str | date
    auto_now: bool
    auto_now_add: bool
    def __init__(
        self,
        verbose_name: _StrOrPromise | None = None,
        name: str | None = None,
        auto_now: bool = False,
        auto_now_add: bool = False,
        *,
        primary_key: bool = ...,
        max_length: int | None = ...,
        unique: bool = ...,
        blank: bool = ...,
        null: bool = ...,
        db_index: bool = ...,
        default: Any = ...,
        db_default: type[NOT_PROVIDED] | Expression | _ST_DateField = ...,
        editable: bool = ...,
        auto_created: bool = ...,
        serialize: bool = ...,
        choices: _ChoicesInput | None = ...,
        help_text: _StrOrPromise = ...,
        db_column: str | None = ...,
        db_comment: str | None = ...,
        db_tablespace: str | None = ...,
        validators: Iterable[validators._ValidatorCallable] = ...,
        error_messages: _ErrorMessagesMapping | None = ...,
    ) -> None: ...

_ST_TimeField = TypeVar("_ST_TimeField", default=str | time | real_datetime | Combinable)
_GT_TimeField = TypeVar("_GT_TimeField", default=time)

class TimeField(DateTimeCheckMixin, Field[_ST_TimeField, _GT_TimeField]):
    _pyi_private_set_type: str | time | real_datetime | Combinable
    _pyi_private_get_type: time
    auto_now: bool
    auto_now_add: bool
    def __init__(
        self,
        verbose_name: _StrOrPromise | None = None,
        name: str | None = None,
        auto_now: bool = False,
        auto_now_add: bool = False,
        *,
        primary_key: bool = ...,
        unique: bool = ...,
        blank: bool = ...,
        null: bool = ...,
        db_index: bool = ...,
        default: Any = ...,
        db_default: type[NOT_PROVIDED] | Expression | _ST_TimeField = ...,
        editable: bool = ...,
        auto_created: bool = ...,
        serialize: bool = ...,
        choices: _ChoicesInput | None = ...,
        help_text: _StrOrPromise = ...,
        db_column: str | None = ...,
        db_comment: str | None = ...,
        db_tablespace: str | None = ...,
        validators: Iterable[validators._ValidatorCallable] = ...,
        error_messages: _ErrorMessagesMapping | None = ...,
    ) -> None: ...

_ST_DateTimeField = TypeVar("_ST_DateTimeField", default=str | real_datetime | date | Combinable)
_GT_DateTimeField = TypeVar("_GT_DateTimeField", default=real_datetime)

class DateTimeField(DateField[_ST_DateTimeField, _GT_DateTimeField]):
    _pyi_private_set_type: str | real_datetime | date | Combinable
    _pyi_private_get_type: real_datetime
    _pyi_lookup_exact_type: str | real_datetime

_ST_UUIDField = TypeVar("_ST_UUIDField", default=str | uuid.UUID)
_GT_UUIDField = TypeVar("_GT_UUIDField", default=uuid.UUID)

class UUIDField(Field[_ST_UUIDField, _GT_UUIDField]):
    _pyi_private_set_type: str | uuid.UUID
    _pyi_private_get_type: uuid.UUID
    _pyi_lookup_exact_type: uuid.UUID | str
    def __init__(
        self,
        verbose_name: _StrOrPromise | None = None,
        *,
        name: str | None = ...,
        primary_key: bool = ...,
        max_length: int | None = ...,
        unique: bool = ...,
        blank: bool = ...,
        null: bool = ...,
        db_index: bool = ...,
        rel: ForeignObjectRel | None = ...,
        default: Any = ...,
        db_default: type[NOT_PROVIDED] | Expression | _ST_UUIDField = ...,
        editable: bool = ...,
        serialize: bool = ...,
        unique_for_date: str | None = ...,
        unique_for_month: str | None = ...,
        unique_for_year: str | None = ...,
        choices: _ChoicesInput | None = ...,
        help_text: _StrOrPromise = ...,
        db_column: str | None = ...,
        db_comment: str | None = ...,
        db_tablespace: str | None = ...,
        auto_created: bool = ...,
        validators: Iterable[validators._ValidatorCallable] = ...,
        error_messages: _ErrorMessagesMapping | None = ...,
    ) -> None: ...

_ST_FileField = TypeVar("_ST_FileField", default=str | bytes | memoryview)
_GT_FileField = TypeVar("_GT_FileField", default=str)

class FilePathField(Field[_ST_FileField, _GT_FileField]):
    path: Any
    match: str | None
    recursive: bool
    allow_files: bool
    allow_folders: bool
    def __init__(
        self,
        verbose_name: _StrOrPromise | None = None,
        name: str | None = None,
        path: str | Callable[..., str] = "",
        match: str | None = None,
        recursive: bool = False,
        allow_files: bool = True,
        allow_folders: bool = False,
        *,
        primary_key: bool = ...,
        max_length: int = ...,
        unique: bool = ...,
        blank: bool = ...,
        null: bool = ...,
        db_index: bool = ...,
        default: Any = ...,
        db_default: type[NOT_PROVIDED] | Expression | _ST_FileField = ...,
        editable: bool = ...,
        auto_created: bool = ...,
        serialize: bool = ...,
        choices: _ChoicesInput | None = ...,
        help_text: _StrOrPromise = ...,
        db_column: str | None = ...,
        db_comment: str | None = ...,
        db_tablespace: str | None = ...,
        validators: Iterable[validators._ValidatorCallable] = ...,
        error_messages: _ErrorMessagesMapping | None = ...,
    ) -> None: ...

_ST_BinaryField = TypeVar("_ST_BinaryField", default=bytes | memoryview)
_GT_BinaryField = TypeVar("_GT_BinaryField", default=bytes | memoryview)

class BinaryField(Field[_ST_BinaryField, _GT_BinaryField]):
    _pyi_private_get_type: bytes | memoryview

_ST_DurationField = TypeVar("_ST_DurationField", default=timedelta)
_GT_DurationField = TypeVar("_GT_DurationField", default=timedelta)

class DurationField(Field[_ST_DurationField, _GT_DurationField]):
    _pyi_private_get_type: timedelta

class AutoFieldMixin:
    db_returning: bool
    def deconstruct(self) -> tuple[str, str, Sequence[Any], dict[str, Any]]: ...

class AutoFieldMeta(type): ...

_ST_AutoField = TypeVar("_ST_AutoField", default=Combinable | int | str | None)
_GT_AutoField = TypeVar("_GT_AutoField", default=int)

class AutoField(AutoFieldMixin, IntegerField[_ST_AutoField, _GT_AutoField], metaclass=AutoFieldMeta):
    _pyi_private_set_type: Combinable | int | str

<<<<<<< HEAD
class BigAutoField(AutoFieldMixin, BigIntegerField[_ST_AutoField, _GT_AutoField]): ...
class SmallAutoField(AutoFieldMixin, SmallIntegerField[_ST_AutoField, _GT_AutoField]): ...
=======
class BigAutoField(AutoFieldMixin, BigIntegerField[_ST, _GT]): ...
class SmallAutoField(AutoFieldMixin, SmallIntegerField[_ST, _GT]): ...

__all__ = [
    "AutoField",
    "BLANK_CHOICE_DASH",
    "BigAutoField",
    "BigIntegerField",
    "BinaryField",
    "BooleanField",
    "CharField",
    "CommaSeparatedIntegerField",
    "DateField",
    "DateTimeField",
    "DecimalField",
    "DurationField",
    "EmailField",
    "Empty",
    "Field",
    "FilePathField",
    "FloatField",
    "GenericIPAddressField",
    "IPAddressField",
    "IntegerField",
    "NOT_PROVIDED",
    "NullBooleanField",
    "PositiveBigIntegerField",
    "PositiveIntegerField",
    "PositiveSmallIntegerField",
    "SlugField",
    "SmallAutoField",
    "SmallIntegerField",
    "TextField",
    "TimeField",
    "URLField",
    "UUIDField",
]
>>>>>>> c37850b6
<|MERGE_RESOLUTION|>--- conflicted
+++ resolved
@@ -680,12 +680,8 @@
 class AutoField(AutoFieldMixin, IntegerField[_ST_AutoField, _GT_AutoField], metaclass=AutoFieldMeta):
     _pyi_private_set_type: Combinable | int | str
 
-<<<<<<< HEAD
 class BigAutoField(AutoFieldMixin, BigIntegerField[_ST_AutoField, _GT_AutoField]): ...
 class SmallAutoField(AutoFieldMixin, SmallIntegerField[_ST_AutoField, _GT_AutoField]): ...
-=======
-class BigAutoField(AutoFieldMixin, BigIntegerField[_ST, _GT]): ...
-class SmallAutoField(AutoFieldMixin, SmallIntegerField[_ST, _GT]): ...
 
 __all__ = [
     "AutoField",
@@ -720,5 +716,4 @@
     "TimeField",
     "URLField",
     "UUIDField",
-]
->>>>>>> c37850b6
+]