from typing import Any, ClassVar

from django.contrib.admin import ModelAdmin
<<<<<<< HEAD
from django.contrib.gis.forms import OSMWidget
from django.db.models import Field
from django.forms.fields import Field as FormField
from django.forms.widgets import Media
from django.http import HttpRequest

spherical_mercator_srid: int

class GeoModelAdminMixin:
    gis_widget: ClassVar[type[OSMWidget]]
    gis_widget_kwargs: ClassVar[dict[str, Any]]
    def formfield_for_dbfield(self, db_field: Field, request: HttpRequest, **kwargs: Any) -> FormField: ...

class GISModelAdmin(GeoModelAdminMixin, ModelAdmin): ...

class GeoModelAdmin(ModelAdmin):
    default_lon: int
    default_lat: int
    default_zoom: int
    display_wkt: bool
    display_srid: bool
    extra_js: Any
    num_zoom: int
    max_zoom: bool
    min_zoom: bool
    units: str | bool
    max_resolution: str | bool
    max_extent: str | bool
    modifiable: bool
    mouse_position: bool
    scale_text: bool
    layerswitcher: bool
    scrollable: bool
    map_width: int
    map_height: int
    map_srid: int
    map_template: str
    openlayers_url: str
    point_zoom: Any
    wms_url: str
    wms_layer: str
    wms_name: str
    wms_options: Any
    debug: bool
    widget: Any
    @property
    def media(self) -> Media: ...
    def get_map_widget(self, db_field: Any) -> Any: ...

class OSMGeoAdmin(GeoModelAdmin):
    map_template: str
    num_zoom: int
    map_srid: Any
    max_extent: str
    max_resolution: str
    point_zoom: int
    units: str
=======
from django.contrib.gis.forms import BaseGeometryWidget

spherical_mercator_srid: int

class GISModelAdmin(ModelAdmin):
    gis_widget: BaseGeometryWidget
    gis_widget_kwargs: dict[str, Any]
>>>>>>> b59a0fba
<|MERGE_RESOLUTION|>--- conflicted
+++ resolved
@@ -1,70 +1,14 @@
 from typing import Any, ClassVar
 
 from django.contrib.admin import ModelAdmin
-<<<<<<< HEAD
 from django.contrib.gis.forms import OSMWidget
 from django.db.models import Field
 from django.forms.fields import Field as FormField
-from django.forms.widgets import Media
 from django.http import HttpRequest
-
-spherical_mercator_srid: int
 
 class GeoModelAdminMixin:
     gis_widget: ClassVar[type[OSMWidget]]
     gis_widget_kwargs: ClassVar[dict[str, Any]]
     def formfield_for_dbfield(self, db_field: Field, request: HttpRequest, **kwargs: Any) -> FormField: ...
 
-class GISModelAdmin(GeoModelAdminMixin, ModelAdmin): ...
-
-class GeoModelAdmin(ModelAdmin):
-    default_lon: int
-    default_lat: int
-    default_zoom: int
-    display_wkt: bool
-    display_srid: bool
-    extra_js: Any
-    num_zoom: int
-    max_zoom: bool
-    min_zoom: bool
-    units: str | bool
-    max_resolution: str | bool
-    max_extent: str | bool
-    modifiable: bool
-    mouse_position: bool
-    scale_text: bool
-    layerswitcher: bool
-    scrollable: bool
-    map_width: int
-    map_height: int
-    map_srid: int
-    map_template: str
-    openlayers_url: str
-    point_zoom: Any
-    wms_url: str
-    wms_layer: str
-    wms_name: str
-    wms_options: Any
-    debug: bool
-    widget: Any
-    @property
-    def media(self) -> Media: ...
-    def get_map_widget(self, db_field: Any) -> Any: ...
-
-class OSMGeoAdmin(GeoModelAdmin):
-    map_template: str
-    num_zoom: int
-    map_srid: Any
-    max_extent: str
-    max_resolution: str
-    point_zoom: int
-    units: str
-=======
-from django.contrib.gis.forms import BaseGeometryWidget
-
-spherical_mercator_srid: int
-
-class GISModelAdmin(ModelAdmin):
-    gis_widget: BaseGeometryWidget
-    gis_widget_kwargs: dict[str, Any]
->>>>>>> b59a0fba
+class GISModelAdmin(GeoModelAdminMixin, ModelAdmin): ...