--- conflicted
+++ resolved
@@ -63,11 +63,6 @@
     groups = models.ManyToManyField(Group)
     user_permissions = models.ManyToManyField(Permission)
 
-<<<<<<< HEAD
-    Meta: ClassVar[type[_ModelMeta]]
-
-=======
->>>>>>> 31df8825
     def get_user_permissions(self, obj: _AnyUser | None = ...) -> set[str]: ...
     def get_group_permissions(self, obj: _AnyUser | None = ...) -> set[str]: ...
     def get_all_permissions(self, obj: _AnyUser | None = ...) -> set[str]: ...
@@ -91,11 +86,6 @@
     EMAIL_FIELD: str
     USERNAME_FIELD: str
 
-<<<<<<< HEAD
-    Meta: ClassVar[type[_ModelMeta]]
-
-=======
->>>>>>> 31df8825
     def get_full_name(self) -> str: ...
     def get_short_name(self) -> str: ...
     def email_user(
