from typing import Dict, List, Optional, Set, Type, Union, cast

from django.db.models.base import Model
from django.db.models.fields import DateField, DateTimeField, Field
from django.db.models.fields.related import ForeignKey
from django.db.models.fields.reverse_related import ManyToManyRel, ManyToOneRel, OneToOneRel
from mypy.checker import TypeChecker
from mypy.nodes import ARG_STAR2, Argument, AssignmentStmt, Context, NameExpr, TypeInfo, Var
from mypy.plugin import AnalyzeTypeContext, AttributeContext, CheckerPluginInterface, ClassDefContext
from mypy.plugins import common
from mypy.semanal import SemanticAnalyzer
from mypy.types import AnyType, Instance
from mypy.types import Type as MypyType
from mypy.types import TypedDictType, TypeOfAny

from mypy_django_plugin.django.context import DjangoContext
from mypy_django_plugin.errorcodes import MANAGER_MISSING
from mypy_django_plugin.lib import fullnames, helpers
from mypy_django_plugin.lib.fullnames import ANNOTATIONS_FULLNAME, ANY_ATTR_ALLOWED_CLASS_FULLNAME, MODEL_CLASS_FULLNAME
from mypy_django_plugin.lib.helpers import add_new_class_for_module
from mypy_django_plugin.transformers import fields
from mypy_django_plugin.transformers.fields import get_field_descriptor_types


class ModelClassInitializer:
    api: SemanticAnalyzer

    def __init__(self, ctx: ClassDefContext, django_context: DjangoContext):
        self.api = cast(SemanticAnalyzer, ctx.api)
        self.model_classdef = ctx.cls
        self.django_context = django_context
        self.ctx = ctx

    def lookup_typeinfo(self, fullname: str) -> Optional[TypeInfo]:
        return helpers.lookup_fully_qualified_typeinfo(self.api, fullname)

    def lookup_typeinfo_or_incomplete_defn_error(self, fullname: str) -> TypeInfo:
        info = self.lookup_typeinfo(fullname)
        if info is None:
            raise helpers.IncompleteDefnException(f"No {fullname!r} found")
        return info

    def lookup_class_typeinfo_or_incomplete_defn_error(self, klass: type) -> TypeInfo:
        fullname = helpers.get_class_fullname(klass)
        field_info = self.lookup_typeinfo_or_incomplete_defn_error(fullname)
        return field_info

    def add_new_node_to_model_class(self, name: str, typ: MypyType, no_serialize: bool = False) -> None:
        helpers.add_new_sym_for_info(self.model_classdef.info, name=name, sym_type=typ, no_serialize=no_serialize)

    def add_new_class_for_current_module(self, name: str, bases: List[Instance]) -> TypeInfo:
        current_module = self.api.modules[self.model_classdef.info.module_name]
        new_class_info = helpers.add_new_class_for_module(current_module, name=name, bases=bases)
        return new_class_info

    def run(self) -> None:
        model_cls = self.django_context.get_model_class_by_fullname(self.model_classdef.fullname)
        if model_cls is None:
            return
        self.run_with_model_cls(model_cls)

    def get_generated_manager_mappings(self, base_manager_fullname: str) -> Dict[str, str]:
        base_manager_info = self.lookup_typeinfo(base_manager_fullname)
        if base_manager_info is None or "from_queryset_managers" not in base_manager_info.metadata:
            return {}
        return base_manager_info.metadata["from_queryset_managers"]

    def get_generated_manager_info(self, manager_fullname: str, base_manager_fullname: str) -> Optional[TypeInfo]:
        generated_managers = self.get_generated_manager_mappings(base_manager_fullname)
        real_manager_fullname = generated_managers.get(manager_fullname)
        if real_manager_fullname:
            return self.lookup_typeinfo(real_manager_fullname)
        # Not a generated manager
        return None

    def model_parametrize(
        self,
        manager: TypeInfo,
        model: Optional[TypeInfo] = None,
    ) -> Instance:
        model = model or self.model_classdef.info
        # TODO: any way to handle generic models?
        return Instance(
            manager,
            [Instance(model, [])] if manager.type_vars else [],
        )

    def run_with_model_cls(self, model_cls):
        raise NotImplementedError("Implement this in subclasses")


class InjectAnyAsBaseForNestedMeta(ModelClassInitializer):
    """
    Replaces
        class MyModel(models.Model):
            class Meta:
                pass
    with
        class MyModel(models.Model):
            class Meta(Any):
                pass
    to get around incompatible Meta inner classes for different models.
    """

    def run(self) -> None:
        meta_node = helpers.get_nested_meta_node_for_current_class(self.model_classdef.info)
        if meta_node is None:
            return None
        meta_node.fallback_to_any = True


class AddDefaultPrimaryKey(ModelClassInitializer):
    def run_with_model_cls(self, model_cls: Type[Model]) -> None:
        auto_field = model_cls._meta.auto_field
        if auto_field:
            self.create_autofield(
                auto_field=auto_field,
                dest_name=auto_field.attname,
                existing_field=not self.model_classdef.info.has_readable_member(auto_field.attname),
            )

    def create_autofield(
        self,
        auto_field: Field,
        dest_name: str,
        existing_field: bool,
    ) -> None:
        if existing_field:
            auto_field_fullname = helpers.get_class_fullname(auto_field.__class__)
            auto_field_info = self.lookup_typeinfo_or_incomplete_defn_error(auto_field_fullname)

            set_type, get_type = fields.get_field_descriptor_types(
                auto_field_info,
                is_set_nullable=True,
                is_get_nullable=False,
            )

            self.add_new_node_to_model_class(dest_name, Instance(auto_field_info, [set_type, get_type]))


class AddPrimaryKeyAlias(AddDefaultPrimaryKey):
    def run_with_model_cls(self, model_cls: Type[Model]) -> None:
        # We also need to override existing `pk` definition from `stubs`:
        auto_field = model_cls._meta.pk
        if auto_field:
            self.create_autofield(
                auto_field=auto_field,
                dest_name="pk",
                existing_field=self.model_classdef.info.has_readable_member(auto_field.name),
            )


class AddRelatedModelsId(ModelClassInitializer):
    def run_with_model_cls(self, model_cls: Type[Model]) -> None:
        for field in model_cls._meta.get_fields():
            if not isinstance(field, ForeignKey):
                continue

            related_model_cls = self.django_context.get_field_related_model_cls(field)
            if related_model_cls is None:
                error_context: Context = self.ctx.cls
                field_sym = self.ctx.cls.info.get(field.name)
                if field_sym is not None and field_sym.node is not None:
                    error_context = field_sym.node
                self.api.fail(
                    f"Cannot find model {field.related_model!r} referenced in field {field.name!r}",
                    ctx=error_context,
                )
                self.add_new_node_to_model_class(field.attname, AnyType(TypeOfAny.explicit))
                continue
            elif related_model_cls._meta.abstract:
                continue

            rel_primary_key_field = self.django_context.get_primary_key_field(related_model_cls)
            try:
                field_info = self.lookup_class_typeinfo_or_incomplete_defn_error(rel_primary_key_field.__class__)
            except helpers.IncompleteDefnException:
                if not self.api.final_iteration:
                    raise
                continue

            is_nullable = self.django_context.get_field_nullability(field, None)
            set_type, get_type = get_field_descriptor_types(
                field_info, is_set_nullable=is_nullable, is_get_nullable=is_nullable
            )
            self.add_new_node_to_model_class(field.attname, Instance(field_info, [set_type, get_type]))


class AddManagers(ModelClassInitializer):
    def has_any_parametrized_manager_as_base(self, info: TypeInfo) -> bool:
        return any(map(self.is_any_parametrized_manager, helpers.iter_bases(info)))

    def is_any_parametrized_manager(self, typ: Instance) -> bool:
        return bool(
            typ.type.has_base(fullnames.BASE_MANAGER_CLASS_FULLNAME)
            and typ.args
            and isinstance(typ.args[0], AnyType)
            and typ.args[0].type_of_any != TypeOfAny.explicit
        )

    def create_new_model_parametrized_manager(self, name: str, base_manager_info: TypeInfo) -> Instance:
        parent_manager = self.api.lookup_fully_qualified(fullnames.MANAGER_CLASS_FULLNAME).node
        assert isinstance(parent_manager, TypeInfo)
        tvars = parent_manager.defn.type_vars

        base = Instance(base_manager_info, tvars)

        new_manager_info = self.add_new_class_for_current_module(name, [base])
        new_manager_info.defn.type_vars = tvars
        new_manager_info.add_type_vars()

        return self.model_parametrize(new_manager_info)

    def _is_declared_inside_class(self, manager_name: str) -> bool:
        """
        Ignore managers from wrong scope.

        Check what do we have currently. If it is `AnyType`, then
        it has to be generated by our plugin
        (see `create_new_manager_class_from_from_queryset_method`
        and `fail_if_manager_type_created_in_model_body` hooks)
        """
        type_now = self.model_classdef.info.names[manager_name].type
        return isinstance(type_now, AnyType) and type_now.type_of_any == TypeOfAny.implementation_artifact

    def _should_subclass_manager(self, manager: TypeInfo) -> bool:
        """
        Check if new manager instance should be created.

        Ending up here could for instance be due to having a custom _Manager_
        that is not built from a custom QuerySet. Another example is a
        related manager.
        Don't interfere with dynamically generated manager classes
        """

        is_dynamic = manager.metadata.get("django", {}).get("from_queryset_manager")
        return self.has_any_parametrized_manager_as_base(manager) and not is_dynamic

    def run_with_model_cls(self, model_cls: Type[Model]) -> None:
        manager_info: Optional[TypeInfo]

        incomplete_manager_defs = set()
        for manager_name, manager in model_cls._meta.managers_map.items():
            manager_class_name = manager.__class__.__name__
            manager_fullname = helpers.get_class_fullname(manager.__class__)
            try:
                manager_info = self.lookup_typeinfo_or_incomplete_defn_error(manager_fullname)
            except helpers.IncompleteDefnException:
                # Check if manager is a generated (dynamic class) manager
                base_manager_fullname = helpers.get_class_fullname(manager.__class__.__bases__[0])
                generated_managers = self.get_generated_manager_mappings(base_manager_fullname)
                if manager_fullname not in generated_managers:
                    # Manager doesn't appear to be generated. Track that we encountered an
                    # incomplete definition and skip
                    incomplete_manager_defs.add(manager_name)
                    continue

                manager_info = self.lookup_typeinfo(generated_managers[manager_fullname])
                if manager_info is None:
                    continue

<<<<<<< HEAD
            if manager_name not in self.model_classdef.info.names:
                manager_type = self.model_parametrize(manager_info)
                self.add_new_node_to_model_class(manager_name, manager_type)
                continue
            elif self._is_declared_inside_class(manager_name):
                continue
            elif not self._should_subclass_manager(manager_info):
                self.add_new_node_to_model_class(manager_name, self.model_parametrize(manager_info))
                continue

            custom_manager_name = f"{manager.model.__name__}_{manager_class_name}"
            try:
                custom_manager_type = self.create_new_model_parametrized_manager(
                    custom_manager_name, base_manager_info=manager_info
                )
            except helpers.IncompleteDefnException:
                continue

            self.add_new_node_to_model_class(manager_name, custom_manager_type)
=======
            is_dynamically_generated = manager_info.metadata.get("django", {}).get("from_queryset_manager") is not None
            if manager_name not in self.model_classdef.info.names or is_dynamically_generated:
                manager_type = Instance(manager_info, [Instance(self.model_classdef.info, [])])
                self.add_new_node_to_model_class(manager_name, manager_type)
            elif self.has_any_parametrized_manager_as_base(manager_info):
                # Ending up here could for instance be due to having a custom _Manager_
                # that is not built from a custom QuerySet. Another example is a
                # related manager.
                custom_model_manager_name = manager.model.__name__ + "_" + manager_class_name
                try:
                    custom_manager_type = self.create_new_model_parametrized_manager(
                        custom_model_manager_name, base_manager_info=manager_info
                    )
                except helpers.IncompleteDefnException:
                    continue
>>>>>>> 2a6f4647

        if incomplete_manager_defs:
            if not self.api.final_iteration:
                # Unless we're on the final round, see if another round could figure out
                # all manager types
                raise helpers.IncompleteDefnException()
            else:
                self._report_incomplete_defs(incomplete_manager_defs)

    def _report_incomplete_defs(self, incomplete_defs: Set[str]) -> None:
        for manager_name in incomplete_defs:
            # We act graceful and set the type as the bare minimum we know of
            # (Django's default) before finishing. And emit an error, to allow for
            # ignoring a more specialised manager not being resolved while still
            # setting _some_ type
            django_manager_info = self.lookup_typeinfo(fullnames.MANAGER_CLASS_FULLNAME)
            assert django_manager_info is not None, f"Type info for Django's {fullnames.MANAGER_CLASS_FULLNAME} missing"
            self.add_new_node_to_model_class(manager_name, self.model_parametrize(django_manager_info))
            # Find expression for e.g. `objects = SomeManager()`
            manager_expr = next(
                (
                    expr
                    for expr in self.ctx.cls.defs.body
                    if (
                        isinstance(expr, AssignmentStmt)
                        and isinstance(expr.lvalues[0], NameExpr)
                        and expr.lvalues[0].name == manager_name
                    )
                ),
                self.ctx.cls,
            )
            manager_fullname = f"{self.model_classdef.fullname}.{manager_name}"
            self.api.fail(
                f'Could not resolve manager type for "{manager_fullname}"',
                manager_expr,
                code=MANAGER_MISSING,
            )


class AddDefaultManagerAttribute(ModelClassInitializer):
    def run_with_model_cls(self, model_cls: Type[Model]) -> None:
        if "_default_manager" in self.model_classdef.info.names:
            return None

        default_manager_cls = model_cls._meta.default_manager.__class__
        default_manager_fullname = helpers.get_class_fullname(default_manager_cls)
        try:
            default_manager_info = self.lookup_typeinfo_or_incomplete_defn_error(default_manager_fullname)
        except helpers.IncompleteDefnException:
            # Check if default manager could be a generated manager
            base_manager_fullname = helpers.get_class_fullname(default_manager_cls.__bases__[0])
            generated_manager_info = self.get_generated_manager_info(default_manager_fullname, base_manager_fullname)
            if generated_manager_info is None:
                # Manager doesn't appear to be generated. Unless we're on the final round,
                # see if another round could help figuring out the default manager type
                if not self.api.final_iteration:
                    raise
                return None
            default_manager_info = generated_manager_info

        default_manager = self.model_parametrize(default_manager_info)
        self.add_new_node_to_model_class("_default_manager", default_manager)


class AddRelatedManagers(ModelClassInitializer):
    def get_reverse_manager_info(self, model_info: TypeInfo, derived_from: str) -> Optional[TypeInfo]:
        manager_fullname = helpers.get_django_metadata(model_info).get("reverse_managers", {}).get(derived_from)
        if not manager_fullname:
            return None

        symbol = self.api.lookup_fully_qualified_or_none(manager_fullname)
        if symbol is None or not isinstance(symbol.node, TypeInfo):
            return None
        return symbol.node

    def set_reverse_manager_info(self, model_info: TypeInfo, derived_from: str, fullname: str) -> None:
        helpers.get_django_metadata(model_info).setdefault("reverse_managers", {})[derived_from] = fullname

    def run_with_model_cls(self, model_cls: Type[Model]) -> None:
        """Add related managers"""
        for relation in self.django_context.get_model_relations(model_cls):
            attname = relation.get_accessor_name()
            if attname is None or attname in self.model_classdef.info.names:
                # No reverse accessor or already declared. Note that this would also leave any
                # explicitly declared(i.e. non-inferred) reverse accessors alone
                continue

            related_model_cls = self.django_context.get_field_related_model_cls(relation)
            if related_model_cls is None:
                continue

            try:
                related_model_info = self.lookup_class_typeinfo_or_incomplete_defn_error(related_model_cls)
            except helpers.IncompleteDefnException:
                if not self.api.final_iteration:
                    raise
                continue

            if isinstance(relation, OneToOneRel):
                self.add_new_node_to_model_class(attname, Instance(related_model_info, []))
                continue
            elif not isinstance(relation, (ManyToOneRel, ManyToManyRel)):
                continue

            related_manager_info = None
            try:
                related_manager_info = self.lookup_typeinfo_or_incomplete_defn_error(fullnames.RELATED_MANAGER_CLASS)
                default_manager = related_model_info.names.get("_default_manager")
                if not default_manager:
                    raise helpers.IncompleteDefnException()
            except helpers.IncompleteDefnException:
                if not self.api.final_iteration:
                    raise

                if not related_manager_info:
                    continue

                # If a django model has a Manager class that cannot be
                # resolved statically (if it is generated in a way
                # where we cannot import it, like `objects = my_manager_factory()`),
                # we fallback to the default related manager, so you
                # at least get a base level of working type checking.

                # See https://github.com/typeddjango/django-stubs/pull/993
                # for more information on when this error can occur.
                self.add_new_node_to_model_class(
                    attname,
                    self.model_parametrize(related_manager_info, related_model_info),
                )
                self.ctx.api.fail(
                    (
                        f"Couldn't resolve related manager for relation {relation.name!r}"
                        f" (from {related_model_info.fullname} - {relation.field})."
                    ),
                    self.ctx.cls,
                    code=MANAGER_MISSING,
                )
                continue

            # Check if the related model has a related manager subclassed
            # from the default manager
            # TODO: Support other reverse managers than `_default_manager`
            default_reverse_manager_info = self.get_reverse_manager_info(
                model_info=related_model_info, derived_from="_default_manager"
            )
            if default_reverse_manager_info:
                self.add_new_node_to_model_class(
                    attname,
                    Instance(default_reverse_manager_info, []),
                    no_serialize=True,
                )
                continue

            # The reverse manager we're looking for doesn't exist. So we create it.
            # The (default) reverse manager type is built from a RelatedManager
            # and the default manager on the related model
            parametrized_related_manager_type = self.model_parametrize(related_manager_info, related_model_info)

            assert isinstance(default_manager.type, Instance)
            # When the default manager isn't custom there's no need to create a new
            # type as `RelatedManager` has `models.Manager` as base
            if default_manager.type.type.fullname == fullnames.MANAGER_CLASS_FULLNAME:
                self.add_new_node_to_model_class(attname, parametrized_related_manager_type)
                continue

            # The reverse manager is based on the related model's manager, so
            # it makes most sense to add the new related manager in that module
            new_related_manager_info = helpers.add_new_class_for_module(
                module=self.api.modules[related_model_info.module_name],
                name=f"{related_model_cls.__name__}_RelatedManager",
                bases=[parametrized_related_manager_type, default_manager.type],
                no_serialize=True,
            )
            new_related_manager_info.metadata["django"] = {"related_manager_to_model": related_model_info.fullname}
            # Stash the new reverse manager type fullname on the related model,
            # so we don't duplicate or have to create it again for other
            # reverse relations
            self.set_reverse_manager_info(
                related_model_info,
                derived_from="_default_manager",
                fullname=new_related_manager_info.fullname,
            )
            self.add_new_node_to_model_class(attname, Instance(new_related_manager_info, []), no_serialize=True)


class AddExtraFieldMethods(ModelClassInitializer):
    def run_with_model_cls(self, model_cls: Type[Model]) -> None:
        # get_FOO_display for choices
        for field in self.django_context.get_model_fields(model_cls):
            if field.choices:
                info = self.lookup_typeinfo_or_incomplete_defn_error("builtins.str")
                return_type = Instance(info, [])
                common.add_method(
                    self.ctx,
                    name=f"get_{field.attname}_display",
                    args=[],
                    return_type=return_type,
                )

        # get_next_by, get_previous_by for Date, DateTime
        for field in self.django_context.get_model_fields(model_cls):
            if not isinstance(field, (DateField, DateTimeField)) or field.null:
                continue

            return_type = Instance(self.model_classdef.info, [])
            common.add_method(
                self.ctx,
                name=f"get_next_by_{field.attname}",
                args=[
                    Argument(
                        Var("kwargs", AnyType(TypeOfAny.explicit)),
                        AnyType(TypeOfAny.explicit),
                        initializer=None,
                        kind=ARG_STAR2,
                    )
                ],
                return_type=return_type,
            )
            common.add_method(
                self.ctx,
                name=f"get_previous_by_{field.attname}",
                args=[
                    Argument(
                        Var("kwargs", AnyType(TypeOfAny.explicit)),
                        AnyType(TypeOfAny.explicit),
                        initializer=None,
                        kind=ARG_STAR2,
                    )
                ],
                return_type=return_type,
            )


class AddMetaOptionsAttribute(ModelClassInitializer):
    def run_with_model_cls(self, model_cls: Type[Model]) -> None:
        if "_meta" not in self.model_classdef.info.names:
            options_info = self.lookup_typeinfo_or_incomplete_defn_error(fullnames.OPTIONS_CLASS_FULLNAME)
            self.add_new_node_to_model_class("_meta", self.model_parametrize(options_info))


def process_model_class(ctx: ClassDefContext, django_context: DjangoContext) -> None:
    initializers = [
        InjectAnyAsBaseForNestedMeta,
        AddDefaultPrimaryKey,
        AddPrimaryKeyAlias,
        AddRelatedModelsId,
        AddManagers,
        AddDefaultManagerAttribute,
        AddRelatedManagers,
        AddExtraFieldMethods,
        AddMetaOptionsAttribute,
    ]
    for initializer_cls in initializers:
        try:
            initializer_cls(ctx, django_context).run()
        except helpers.IncompleteDefnException:
            if not ctx.api.final_iteration:
                ctx.api.defer()


def set_auth_user_model_boolean_fields(ctx: AttributeContext, django_context: DjangoContext) -> MypyType:
    boolinfo = helpers.lookup_class_typeinfo(helpers.get_typechecker_api(ctx), bool)
    assert boolinfo is not None
    return Instance(boolinfo, [])


def handle_annotated_type(ctx: AnalyzeTypeContext, django_context: DjangoContext) -> MypyType:
    args = ctx.type.args
    type_arg = ctx.api.analyze_type(args[0])
    api = cast(SemanticAnalyzer, ctx.api.api)  # type: ignore

    if not isinstance(type_arg, Instance) or not type_arg.type.has_base(MODEL_CLASS_FULLNAME):
        return type_arg

    fields_dict = None
    if len(args) > 1:
        second_arg_type = ctx.api.analyze_type(args[1])
        if isinstance(second_arg_type, TypedDictType):
            fields_dict = second_arg_type
        elif isinstance(second_arg_type, Instance) and second_arg_type.type.fullname == ANNOTATIONS_FULLNAME:
            annotations_type_arg = second_arg_type.args[0]
            if isinstance(annotations_type_arg, TypedDictType):
                fields_dict = annotations_type_arg
            elif not isinstance(annotations_type_arg, AnyType):
                ctx.api.fail("Only TypedDicts are supported as type arguments to Annotations", ctx.context)

    return get_or_create_annotated_type(api, type_arg, fields_dict=fields_dict)


def get_or_create_annotated_type(
    api: Union[SemanticAnalyzer, CheckerPluginInterface], model_type: Instance, fields_dict: Optional[TypedDictType]
) -> Instance:
    """

    Get or create the type for a model for which you getting/setting any attr is allowed.

    The generated type is an subclass of the model and django._AnyAttrAllowed.
    The generated type is placed in the django_stubs_ext module, with the name WithAnnotations[ModelName].
    If the user wanted to annotate their code using this type, then this is the annotation they would use.
    This is a bit of a hack to make a pretty type for error messages and which would make sense for users.
    """
    model_module_name = "django_stubs_ext"

    if helpers.is_annotated_model_fullname(model_type.type.fullname):
        # If it's already a generated class, we want to use the original model as a base
        model_type = model_type.type.bases[0]

    model_name_under = model_type.type.fullname.replace(".", "__")
    if fields_dict is not None:
        type_name = f"WithAnnotations[{model_name_under}, {fields_dict}]"
    else:
        type_name = f"WithAnnotations[{model_name_under}]"

    annotated_typeinfo = helpers.lookup_fully_qualified_typeinfo(
        cast(TypeChecker, api), model_module_name + "." + type_name
    )
    if annotated_typeinfo is None:
        model_module_file = api.modules[model_module_name]  # type: ignore

        if isinstance(api, SemanticAnalyzer):
            annotated_model_type = api.named_type_or_none(ANY_ATTR_ALLOWED_CLASS_FULLNAME, [])
            assert annotated_model_type is not None
        else:
            annotated_model_type = api.named_generic_type(ANY_ATTR_ALLOWED_CLASS_FULLNAME, [])

        annotated_typeinfo = add_new_class_for_module(
            model_module_file,
            type_name,
            bases=([model_type] if fields_dict is not None else [model_type, annotated_model_type]),
            fields=fields_dict.items if fields_dict is not None else None,
            no_serialize=True,
        )
        if fields_dict is not None:
            # To allow structural subtyping, make it a Protocol
            annotated_typeinfo.is_protocol = True
            # Save for later to easily find which field types were annotated
            annotated_typeinfo.metadata["annotated_field_types"] = fields_dict.items

    annotated_type = Instance(annotated_typeinfo, [])
    return annotated_type<|MERGE_RESOLUTION|>--- conflicted
+++ resolved
@@ -259,7 +259,6 @@
                 if manager_info is None:
                     continue
 
-<<<<<<< HEAD
             if manager_name not in self.model_classdef.info.names:
                 manager_type = self.model_parametrize(manager_info)
                 self.add_new_node_to_model_class(manager_name, manager_type)
@@ -279,23 +278,6 @@
                 continue
 
             self.add_new_node_to_model_class(manager_name, custom_manager_type)
-=======
-            is_dynamically_generated = manager_info.metadata.get("django", {}).get("from_queryset_manager") is not None
-            if manager_name not in self.model_classdef.info.names or is_dynamically_generated:
-                manager_type = Instance(manager_info, [Instance(self.model_classdef.info, [])])
-                self.add_new_node_to_model_class(manager_name, manager_type)
-            elif self.has_any_parametrized_manager_as_base(manager_info):
-                # Ending up here could for instance be due to having a custom _Manager_
-                # that is not built from a custom QuerySet. Another example is a
-                # related manager.
-                custom_model_manager_name = manager.model.__name__ + "_" + manager_class_name
-                try:
-                    custom_manager_type = self.create_new_model_parametrized_manager(
-                        custom_model_manager_name, base_manager_info=manager_info
-                    )
-                except helpers.IncompleteDefnException:
-                    continue
->>>>>>> 2a6f4647
 
         if incomplete_manager_defs:
             if not self.api.final_iteration:
