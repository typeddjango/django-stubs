--- conflicted
+++ resolved
@@ -29,20 +29,11 @@
                 return to_model_instance
 
     for base_type in [queryset_type, *queryset_type.type.bases]:
-<<<<<<< HEAD
         if not len(base_type.args):
             continue
         model = get_proper_type(base_type.args[0])
-        if isinstance(model, Instance) and model.type.has_base(fullnames.MODEL_CLASS_FULLNAME):
+        if isinstance(model, Instance) and helpers.is_model_type(model.type):
             return model
-=======
-        if (
-            len(base_type.args)
-            and isinstance(base_type.args[0], Instance)
-            and helpers.is_model_type(base_type.args[0].type)
-        ):
-            return base_type.args[0]
->>>>>>> 1faf12b5
     return None
 
 
