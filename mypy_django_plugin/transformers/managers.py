from typing import Final, Optional, Union

from mypy.checker import TypeChecker
from mypy.nodes import (
    GDEF,
    CallExpr,
    Decorator,
    FuncBase,
    FuncDef,
    MemberExpr,
    Node,
    OverloadedFuncDef,
    PlaceholderNode,
    RefExpr,
    StrExpr,
    SymbolTableNode,
    TypeInfo,
)
from mypy.plugin import AttributeContext, ClassDefContext, DynamicClassDefContext
from mypy.plugins.common import add_method_to_class
from mypy.semanal import SemanticAnalyzer
from mypy.semanal_shared import has_placeholder
from mypy.subtypes import find_member
from mypy.types import (
    AnyType,
    CallableType,
    FunctionLike,
    Instance,
    Overloaded,
    ProperType,
    TypeOfAny,
    TypeType,
    TypeVarType,
    UnionType,
    get_proper_type,
)
from mypy.types import Type as MypyType
from mypy.typevars import fill_typevars

from mypy_django_plugin.lib import fullnames, helpers

MANAGER_METHODS_RETURNING_QUERYSET: Final = frozenset(
    (
        "alias",
        "all",
        "annotate",
        "complex_filter",
        "defer",
        "difference",
        "distinct",
        "exclude",
        "extra",
        "filter",
        "intersection",
        "none",
        "only",
        "order_by",
        "prefetch_related",
        "reverse",
        "select_for_update",
        "select_related",
        "union",
        "using",
    )
)


def get_method_type_from_dynamic_manager(
    api: TypeChecker, method_name: str, manager_instance: Instance
) -> Optional[ProperType]:
    """
    Attempt to resolve a method on a manager that was built from '.from_queryset'
    """

    manager_type_info = manager_instance.type.get_containing_type_info(method_name)

    if (
        manager_type_info is None
        or "django" not in manager_type_info.metadata
        or "from_queryset_manager" not in manager_type_info.metadata["django"]
    ):
        # Manager isn't dynamically added
        return None

    queryset_fullname = manager_type_info.metadata["django"]["from_queryset_manager"]
    assert isinstance(queryset_fullname, str)
    queryset_info = helpers.lookup_fully_qualified_typeinfo(api, queryset_fullname)
    assert queryset_info is not None

    is_fallback_queryset = queryset_info.metadata.get("django", {}).get("any_fallback_queryset", False)

    base_that_has_method = queryset_info.get_containing_type_info(method_name)
    if base_that_has_method is None:
        return None
    method_type = _get_funcdef_type(base_that_has_method.names[method_name].node)
    if not isinstance(method_type, FunctionLike):
        return method_type

    items = []
    for item in method_type.items:
        items.append(
            _process_dynamic_method(
                method_name,
                item,
                base_that_has_method=base_that_has_method,
                queryset_info=queryset_info,
                manager_instance=manager_instance,
                is_fallback_queryset=is_fallback_queryset,
            )
        )
    return Overloaded(items) if len(items) > 1 else items[0]


def _process_dynamic_method(
    method_name: str,
    method_type: CallableType,
    *,
    queryset_info: TypeInfo,
    base_that_has_method: TypeInfo,
    manager_instance: Instance,
    is_fallback_queryset: bool,
) -> CallableType:
    variables = method_type.variables
    ret_type = method_type.ret_type

    manager_model = get_proper_type(find_member("model", manager_instance, manager_instance))
    assert isinstance(manager_model, TypeType), manager_model
    manager_model_type = manager_model.item

    queryset_instance = Instance(queryset_info, (manager_model_type,) * len(queryset_info.type_vars))

    # For methods on the manager that return a queryset we need to override the
    # return type to be the actual queryset class, not the base QuerySet that's
    # used by the typing stubs.
    if method_name in MANAGER_METHODS_RETURNING_QUERYSET:
        ret_type = queryset_instance
        variables = []
    args_types = method_type.arg_types[1:]
    if _has_compatible_type_vars(base_that_has_method):
        typed_var = manager_instance.args or queryset_info.bases[0].args
<<<<<<< HEAD
        if (
            typed_var
            and isinstance((model_arg := get_proper_type(typed_var[0])), Instance)
            and model_arg.type.has_base(fullnames.MODEL_CLASS_FULLNAME)
        ):
            ret_type = _replace_type_var(ret_type, base_that_has_method.defn.type_vars[0].fullname, model_arg)
=======
        if typed_var and isinstance(typed_var[0], Instance) and helpers.is_model_type(typed_var[0].type):
            ret_type = _replace_type_var(ret_type, base_that_has_method.defn.type_vars[0].fullname, typed_var[0])
>>>>>>> 1faf12b5
            args_types = [
                _replace_type_var(arg_type, base_that_has_method.defn.type_vars[0].fullname, model_arg)
                for arg_type in args_types
            ]
    if base_that_has_method.self_type:
        # Manages -> Self returns
        ret_type = _replace_type_var(ret_type, base_that_has_method.self_type.fullname, queryset_instance)

    # Drop any 'self' argument as our manager is already initialized
    return method_type.copy_modified(
        arg_types=args_types,
        arg_kinds=method_type.arg_kinds[1:],
        arg_names=method_type.arg_names[1:],
        variables=variables,
        ret_type=ret_type,
    )


def _get_funcdef_type(definition: Union[Node, None]) -> Optional[ProperType]:
    if isinstance(definition, FuncBase):
        return definition.type
    elif isinstance(definition, Decorator):
        return definition.func.type
    return None


def _has_compatible_type_vars(type_info: TypeInfo) -> bool:
    """
    Determines whether the provided 'type_info',
    is a generically parameterized subclass of models.QuerySet[T], with exactly
    one type variable.

    Criteria for compatibility:
    1. 'type_info' must be a generic class with exactly one type variable.
    2. All superclasses of 'type_info', up to and including models.QuerySet,
       must also be generic classes with exactly one type variable.

    Examples:

    Compatible:
        class _MyModelQuerySet(models.QuerySet[T]): ...
        class MyModelQuerySet(_MyModelQuerySet[T_2]):
            def example(self) -> T_2: ...

    Incompatible:
        class MyModelQuerySet(models.QuerySet[T], Generic[T, T2]):
            def example(self, a: T2) -> T_2: ...

    Returns:
        True if the 'base' meets the criteria, otherwise False.
    """
    args = type_info.defn.type_vars
    if not args or len(args) > 1 or not isinstance(args[0], TypeVarType):
        # No type var to manage, or too many
        return False
    type_var: Optional[MypyType] = None
    # check that for all the bases it has only one type vars
    for sub_base in type_info.bases:
        unic_args = list(set(sub_base.args))
        if not unic_args or len(unic_args) > 1:
            # No type var for the sub_base, skipping
            continue
        if type_var and unic_args and type_var != unic_args[0]:
            # There is two different type vars in the bases, we are not compatible
            return False
        type_var = unic_args[0]
    if not type_var:
        # No type var found in the bases.
        return False

    if type_info.has_base(fullnames.QUERYSET_CLASS_FULLNAME):
        # If it is a subclass of QuerySet, it is compatible.
        return True
    # check that at least one base is a subclass of queryset with Generic type vars
    return any(_has_compatible_type_vars(sub_base.type) for sub_base in type_info.bases)


def _replace_type_var(ret_type: MypyType, to_replace: str, replace_by: MypyType) -> MypyType:
    """
    Substitutes a specified type variable within a Mypy type expression with an actual type.

    This function is recursive, and it operates on various kinds of Mypy types like Instance,
    ProperType, etc., to deeply replace the specified type variable.

    Parameters:
    - ret_type: A Mypy type expression where the substitution should occur.
    - to_replace: The type variable to be replaced, specified as its full name.
    - replace_by: The actual Mypy type to substitute in place of 'to_replace'.

    Example:
    Given:
        ret_type = "typing.Collection[T]"
        to_replace = "T"
        replace_by = "myapp.models.MyModel"
    Result:
        "typing.Collection[myapp.models.MyModel]"
    """
    if isinstance(ret_type, TypeVarType) and ret_type.fullname == to_replace:
        return replace_by
    elif isinstance((instance := get_proper_type(ret_type)), Instance):
        # Since it is an instance, recursively find the type var for all its args.
        instance.args = tuple(_replace_type_var(item, to_replace, replace_by) for item in instance.args)
        return instance

    if isinstance(ret_type, ProperType) and hasattr(ret_type, "item"):
        # For example TypeType has an item. find the type_var for this item
        ret_type.item = _replace_type_var(ret_type.item, to_replace, replace_by)
    if isinstance(ret_type, ProperType) and hasattr(ret_type, "items"):
        # For example TypeList has items. find recursively type_var for its items
        ret_type.items = [_replace_type_var(item, to_replace, replace_by) for item in ret_type.items]
    return ret_type


def resolve_manager_method_from_instance(instance: Instance, method_name: str, ctx: AttributeContext) -> MypyType:
    api = helpers.get_typechecker_api(ctx)
    method_type = get_method_type_from_dynamic_manager(api, method_name, instance)
    return method_type if method_type is not None else ctx.default_attr_type


def resolve_manager_method(ctx: AttributeContext) -> MypyType:
    """
    A 'get_attribute_hook' that is intended to be invoked whenever the TypeChecker encounters
    an attribute on a class that has 'django.db.models.BaseManager' as a base.
    """
    # Skip (method) type that is currently something other than Any of type `implementation_artifact`
    default_attr_type = get_proper_type(ctx.default_attr_type)
    if not isinstance(default_attr_type, AnyType):
        return ctx.default_attr_type
    elif default_attr_type.type_of_any != TypeOfAny.implementation_artifact:
        return ctx.default_attr_type

    # (Current state is:) We wouldn't end up here when looking up a method from a custom _manager_.
    # That's why we only attempt to lookup the method for either a dynamically added or reverse manager.
    if isinstance(ctx.context, MemberExpr):
        method_name = ctx.context.name
    elif isinstance(ctx.context, CallExpr) and isinstance(ctx.context.callee, MemberExpr):
        method_name = ctx.context.callee.name
    else:
        ctx.api.fail("Unable to resolve return type of queryset/manager method", ctx.context)
        return AnyType(TypeOfAny.from_error)

    if isinstance(ctx.type, Instance):
        return resolve_manager_method_from_instance(instance=ctx.type, method_name=method_name, ctx=ctx)
    elif isinstance(ctx.type, UnionType) and all(
        isinstance(get_proper_type(item), Instance) for item in ctx.type.items
    ):
        resolved = tuple(
            resolve_manager_method_from_instance(instance=instance, method_name=method_name, ctx=ctx)
            for item in ctx.type.items
            if isinstance((instance := get_proper_type(item)), Instance)
        )
        return UnionType(resolved)
    else:
        ctx.api.fail(f'Unable to resolve return type of queryset/manager method "{method_name}"', ctx.context)
        return AnyType(TypeOfAny.from_error)


def create_new_manager_class_from_from_queryset_method(ctx: DynamicClassDefContext) -> None:
    """
    Insert a new manager class node for a: '<Name> = <Manager>.from_queryset(<QuerySet>)'.
    When the assignment expression lives at module level.
    """
    semanal_api = helpers.get_semanal_api(ctx)

    # TODO: Emit an error when called in a class scope
    if semanal_api.is_class_scope():
        return

    # Don't redeclare the manager class if we've already defined it.
    manager_sym = semanal_api.lookup_current_scope(ctx.name)
    if manager_sym and isinstance(manager_sym.node, TypeInfo):
        # This is just a deferral run where our work is already finished
        return

    new_manager_info = create_manager_info_from_from_queryset_call(semanal_api, ctx.call, ctx.name)
    if new_manager_info is None:
        if not ctx.api.final_iteration:
            # XXX: hack for python/mypy#17402
            ph = PlaceholderNode(ctx.api.qualified_name(ctx.name), ctx.call, ctx.call.line, becomes_typeinfo=True)
            ctx.api.add_symbol_table_node(ctx.name, SymbolTableNode(GDEF, ph))
            ctx.api.defer()
        return


def register_dynamically_created_manager(fullname: str, manager_name: str, manager_base: TypeInfo) -> None:
    manager_base.metadata.setdefault("from_queryset_managers", {})
    # The `__module__` value of the manager type created by Django's
    # `.from_queryset` is `django.db.models.manager`. But we put new type(s) in the
    # module currently being processed, so we'll map those together through metadata.
    runtime_fullname = ".".join(["django.db.models.manager", manager_name])
    manager_base.metadata["from_queryset_managers"][runtime_fullname] = fullname


def create_manager_info_from_from_queryset_call(
    api: SemanticAnalyzer, call_expr: CallExpr, name: Optional[str] = None
) -> Optional[TypeInfo]:
    """
    Extract manager and queryset TypeInfo from a from_queryset call.
    """

    if (
        # Check that this is a from_queryset call on a manager subclass
        not isinstance(call_expr.callee, MemberExpr)
        or not isinstance(call_expr.callee.expr, RefExpr)
        or not isinstance(call_expr.callee.expr.node, TypeInfo)
        or not call_expr.callee.expr.node.has_base(fullnames.BASE_MANAGER_CLASS_FULLNAME)
        or not call_expr.callee.name == "from_queryset"
        # Check that the call has one or two arguments and that the first is a
        # QuerySet subclass
        or not 1 <= len(call_expr.args) <= 2
        or not isinstance(call_expr.args[0], RefExpr)
        or not isinstance(call_expr.args[0].node, TypeInfo)
        or not call_expr.args[0].node.has_base(fullnames.QUERYSET_CLASS_FULLNAME)
    ):
        return None

    base_manager_info, queryset_info = call_expr.callee.expr.node, call_expr.args[0].node
    if queryset_info.fullname is None:
        # In some cases, due to the way the semantic analyzer works, only
        # passed_queryset.name is available. But it should be analyzed again,
        # so this isn't a problem.
        return None  # type: ignore[unreachable]

    if len(call_expr.args) == 2 and isinstance(call_expr.args[1], StrExpr):
        manager_name = call_expr.args[1].value
    else:
        manager_name = f"{base_manager_info.name}From{queryset_info.name}"

    # Always look in global scope, as that's where we'll declare dynamic manager classes
    manager_sym = api.globals.get(manager_name)
    if (
        manager_sym is not None
        and isinstance(manager_sym.node, TypeInfo)
        and manager_sym.node.has_base(base_manager_info.fullname)
        and manager_sym.node.metadata.get("django", {}).get("from_queryset_manager") == queryset_info.fullname
    ):
        # Reuse an identical, already generated, manager
        new_manager_info = manager_sym.node
    else:
        # Create a new `TypeInfo` instance for the manager type
        try:
            new_manager_info = create_manager_class(
                api=api,
                base_manager_info=base_manager_info,
                name=manager_name,
                line=call_expr.line,
                with_unique_name=name is not None and name != manager_name,
            )
        except helpers.IncompleteDefnException:
            return None

        populate_manager_from_queryset(new_manager_info, queryset_info)
        register_dynamically_created_manager(
            fullname=new_manager_info.fullname,
            manager_name=manager_name,
            manager_base=base_manager_info,
        )

    # Add the new manager to the current module
    # TODO: use proper SemanticAnalyzer API for that.
    module = api.modules[api.cur_mod_id]
    if name is not None and name != new_manager_info.name:
        # Unless names are equal, there's 2 symbol names that needs the manager info
        module.names[name] = SymbolTableNode(GDEF, new_manager_info, plugin_generated=True)

    module.names[new_manager_info.name] = SymbolTableNode(GDEF, new_manager_info, plugin_generated=True)
    return new_manager_info


def create_manager_class(
    api: SemanticAnalyzer, base_manager_info: TypeInfo, name: str, line: int, with_unique_name: bool
) -> TypeInfo:
    base_manager_instance = fill_typevars(base_manager_info)
    assert isinstance(base_manager_instance, Instance)

    # If any of the type vars are undefined we need to defer. This is handled by the caller
    if any(has_placeholder(type_var) for type_var in base_manager_info.defn.type_vars):
        raise helpers.IncompleteDefnException

    if with_unique_name:
        manager_info = helpers.add_new_class_for_module(
            module=api.modules[api.cur_mod_id],
            name=name,
            bases=[base_manager_instance],
        )
    else:
        manager_info = helpers.create_type_info(name, api.cur_mod_id, bases=[base_manager_instance])

    manager_info.line = line
    manager_info.type_vars = base_manager_info.type_vars
    manager_info.defn.type_vars = base_manager_info.defn.type_vars
    manager_info.defn.line = line

    return manager_info


def populate_manager_from_queryset(manager_info: TypeInfo, queryset_info: TypeInfo) -> None:
    """
    Add methods from the QuerySet class to the manager.
    """

    # Stash the queryset fullname which was passed to .from_queryset So that
    # our 'resolve_manager_method' attribute hook can fetch the method from
    # that QuerySet class
    django_metadata = helpers.get_django_metadata(manager_info)
    django_metadata["from_queryset_manager"] = queryset_info.fullname

    # We collect and mark up all methods before django.db.models.query.QuerySet as class members
    for class_mro_info in queryset_info.mro:
        if class_mro_info.fullname == fullnames.QUERYSET_CLASS_FULLNAME:
            break
        for name, sym in class_mro_info.names.items():
            if not isinstance(sym.node, (FuncDef, OverloadedFuncDef, Decorator)):
                continue
            # private, magic methods are not copied
            # https://github.com/django/django/blob/5.0.4/django/db/models/manager.py#L101
            elif name.startswith("_"):
                continue
            # Insert the queryset method name as a class member. Note that the type of
            # the method is set as Any. Figuring out the type is the job of the
            # 'resolve_manager_method' attribute hook, which comes later.
            #
            # class BaseManagerFromMyQuerySet(BaseManager):
            #    queryset_method: Any = ...
            #
            helpers.add_new_sym_for_info(
                manager_info,
                name=name,
                sym_type=AnyType(TypeOfAny.implementation_artifact),
            )

    # For methods on BaseManager that return a queryset we need to update
    # the return type to be the actual queryset subclass used. This is done
    # by adding the methods as attributes with type Any to the manager
    # class. The actual type of these methods are resolved in
    # resolve_manager_method.
    for method_name in MANAGER_METHODS_RETURNING_QUERYSET:
        helpers.add_new_sym_for_info(
            manager_info,
            name=method_name,
            sym_type=AnyType(TypeOfAny.implementation_artifact),
        )


def add_as_manager_to_queryset_class(ctx: ClassDefContext) -> None:
    semanal_api = helpers.get_semanal_api(ctx)

    def _defer() -> None:
        if not semanal_api.final_iteration:
            semanal_api.defer()

    queryset_info = semanal_api.type
    if queryset_info is None:
        return _defer()

    # either a manual `as_manager` definition or this is a deferral pass
    if "as_manager" in queryset_info.names:
        return

    base_as_manager = queryset_info.get("as_manager")
    if base_as_manager is None:
        return
    base_as_manager_type = get_proper_type(base_as_manager.type)
    if not isinstance(base_as_manager_type, CallableType):
        return
    base_as_manager_ret_type = get_proper_type(base_as_manager_type.ret_type)
    if not isinstance(base_as_manager_ret_type, Instance):
        return

    base_ret_type = base_as_manager_ret_type.type
    manager_sym = semanal_api.lookup_fully_qualified_or_none(fullnames.MANAGER_CLASS_FULLNAME)
    if manager_sym is None or not isinstance(manager_sym.node, TypeInfo):
        return _defer()

    manager_base = manager_sym.node
    manager_class_name = f"{manager_base.name}From{queryset_info.name}"
    current_module = semanal_api.modules[semanal_api.cur_mod_id]
    existing_sym = current_module.names.get(manager_class_name)
    if (
        existing_sym is not None
        and isinstance(existing_sym.node, TypeInfo)
        and existing_sym.node.has_base(fullnames.MANAGER_CLASS_FULLNAME)
        and existing_sym.node.metadata.get("django", {}).get("from_queryset_manager") == queryset_info.fullname
    ):
        # Reuse an identical, already generated, manager
        new_manager_info = existing_sym.node
    else:
        # Create a new `TypeInfo` instance for the manager type
        try:
            new_manager_info = create_manager_class(
                api=semanal_api,
                base_manager_info=base_ret_type,
                name=manager_class_name,
                line=queryset_info.line,
                with_unique_name=True,
            )
        except helpers.IncompleteDefnException:
            return _defer()

        populate_manager_from_queryset(new_manager_info, queryset_info)
        register_dynamically_created_manager(
            fullname=new_manager_info.fullname,
            manager_name=manager_class_name,
            manager_base=manager_base,
        )

    # Add the new manager to the current module
    # We'll use `new_manager_info.name` instead of `manager_class_name` here
    # to handle possible name collisions, as it's unique.
    current_module.names[new_manager_info.name] = (
        # Note that the generated manager type is always inserted at module level
        SymbolTableNode(GDEF, new_manager_info, plugin_generated=True)
    )

    add_method_to_class(
        semanal_api,
        ctx.cls,
        "as_manager",
        args=[],
        return_type=Instance(new_manager_info, [AnyType(TypeOfAny.from_omitted_generics)]),
        is_classmethod=True,
    )


def reparametrize_any_manager_hook(ctx: ClassDefContext) -> None:
    """
    Add implicit generics to manager classes that are defined without generic.

    Eg.

        class MyManager(models.Manager): ...

    is interpreted as:

        _T = TypeVar('_T', covariant=True)
        class MyManager(models.Manager[_T]): ...

    Note that this does not happen if mypy is run with disallow_any_generics = True,
    as not specifying the generic type is then considered an error.
    """

    manager = ctx.api.lookup_fully_qualified_or_none(ctx.cls.fullname)
    if manager is None or manager.node is None:
        return
    assert isinstance(manager.node, TypeInfo)

    if manager.node.type_vars:
        # We've already been here
        return

    parent_manager = next(
        (base for base in manager.node.bases if base.type.has_base(fullnames.BASE_MANAGER_CLASS_FULLNAME)),
        None,
    )
    if parent_manager is None or len(parent_manager.args) != 1:
        return

    model_param = get_proper_type(parent_manager.args[0])
    if not isinstance(model_param, AnyType) or model_param.type_of_any is not TypeOfAny.from_omitted_generics:
        return

    type_vars = tuple(parent_manager.type.defn.type_vars)

    # If we end up with placeholders we need to defer so the placeholders are
    # resolved in a future iteration
    if any(has_placeholder(type_var) for type_var in type_vars):
        if not ctx.api.final_iteration:
            ctx.api.defer()
        else:
            return

    parent_manager.args = type_vars
    manager.node.defn.type_vars = list(type_vars)
    manager.node.add_type_vars()<|MERGE_RESOLUTION|>--- conflicted
+++ resolved
@@ -138,17 +138,13 @@
     args_types = method_type.arg_types[1:]
     if _has_compatible_type_vars(base_that_has_method):
         typed_var = manager_instance.args or queryset_info.bases[0].args
-<<<<<<< HEAD
         if (
             typed_var
             and isinstance((model_arg := get_proper_type(typed_var[0])), Instance)
             and model_arg.type.has_base(fullnames.MODEL_CLASS_FULLNAME)
+            and helpers.is_model_type(model_arg.type)
         ):
             ret_type = _replace_type_var(ret_type, base_that_has_method.defn.type_vars[0].fullname, model_arg)
-=======
-        if typed_var and isinstance(typed_var[0], Instance) and helpers.is_model_type(typed_var[0].type):
-            ret_type = _replace_type_var(ret_type, base_that_has_method.defn.type_vars[0].fullname, typed_var[0])
->>>>>>> 1faf12b5
             args_types = [
                 _replace_type_var(arg_type, base_that_has_method.defn.type_vars[0].fullname, model_arg)
                 for arg_type in args_types
