--- conflicted
+++ resolved
@@ -13,12 +13,9 @@
 warn_unreachable = True
 disallow_untyped_defs = true
 disallow_incomplete_defs = true
-<<<<<<< HEAD
-disallow_any_generics = true
-=======
 show_error_codes = False
 disable_error_code = empty-body
->>>>>>> 9874789b
+disallow_any_generics = true
 
 plugins =
     mypy_django_plugin.main
